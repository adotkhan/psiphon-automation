--- conflicted
+++ resolved
@@ -1030,14 +1030,9 @@
                                                              c.account[0] if c.account else 'None',
                                                              c.s3_bucket_name)
                                             for c in s.campaigns])
-<<<<<<< HEAD
                     })
-        self.__show_logs(s)
-=======
-                    }
         if verbose:
             self.__show_logs(s)
->>>>>>> 148d6ea1
 
     def show_campaigns_on_propagation_channel(self, propagation_channel_name):
         propagation_channel = self.get_propagation_channel_by_name(propagation_channel_name)
