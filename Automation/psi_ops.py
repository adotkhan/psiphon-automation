--- conflicted
+++ resolved
@@ -1,3380 +1,3376 @@
-#!/usr/bin/python
-#
-# Copyright (c) 2015, Psiphon Inc.
-# All rights reserved.
-#
-# This program is free software: you can redistribute it and/or modify
-# it under the terms of the GNU General Public License as published by
-# the Free Software Foundation, either version 3 of the License, or
-# (at your option) any later version.
-#
-# This program is distributed in the hope that it will be useful,
-# but WITHOUT ANY WARRANTY; without even the implied warranty of
-# MERCHANTABILITY or FITNESS FOR A PARTICULAR PURPOSE.  See the
-# GNU General Public License for more details.
-#
-# You should have received a copy of the GNU General Public License
-# along with this program.  If not, see <http://www.gnu.org/licenses/>.
-#
-
-import sys
-import os
-import io
-import datetime
-import pprint
-import json
-import textwrap
-import binascii
-import base64
-import jsonpickle
-import tempfile
-import random
-import optparse
-import operator
-import gzip
-import copy
-import subprocess
-import traceback
-from pkg_resources import parse_version
-from multiprocessing.pool import ThreadPool
-from collections import defaultdict
-
-import psi_utils
-import psi_ops_cms
-import psi_ops_discovery
-
-
-# Modules available only on the automation server
-
-try:
-    from PIL import Image
-except ImportError as error:
-    print error
-
-try:
-    import website_generator
-except ImportError as error:
-    print error
-
-try:
-    import psi_ops_crypto_tools
-except ImportError as error:
-    print error
-
-try:
-    import psi_ssh
-except ImportError as error:
-    print error
-
-try:
-    import psi_linode
-except ImportError as error:
-    print error
-
-try:
-    import psi_digitalocean_apiv2 as psi_digitalocean
-except ImportError as error:
-    print error
-
-try:
-    import psi_elastichosts
-except ImportError as error:
-    print error
-try:
-    import psi_templates
-except ImportError as error:
-    print error
-
-try:
-    import psi_ops_s3
-except ImportError as error:
-    print error
-
-try:
-    import psi_ops_install
-except ImportError as error:
-    print error
-
-try:
-    import psi_ops_deploy
-except ImportError as error:
-    print error
-
-try:
-    import psi_ops_build_windows
-except ImportError as error:
-    print error
-
-try:
-    import psi_ops_build_android
-except ImportError as error:
-    print error
-
-try:
-    import psi_ops_test_windows
-except ImportError as error:
-    print error
-
-try:
-    import psi_ops_twitter
-except ImportError as error:
-    print error
-
-try:
-    import psi_routes
-except ImportError as error:
-    print error
-
-plugins = []
-try:
-    sys.path.insert(0, os.path.abspath('../../Plugins'))
-    import psi_ops_plugins
-    for (path, plugin) in psi_ops_plugins.PLUGINS:
-        sys.path.insert(0, path)
-        plugins.append(__import__(plugin))
-except ImportError as error:
-    print error
-
-
-WEBSITE_GENERATION_DIR = './website-out'
-
-
-EMAIL_RESPONDER_CONFIG_BUCKET_KEY = 'EmailResponder/conf.json'
-
-
-# NOTE: update compartmentalize() functions when adding fields
-
-PropagationChannel = psi_utils.recordtype(
-    'PropagationChannel',
-    'id, name, propagation_mechanism_types, propagator_managed_upgrades, ' +
-    'new_discovery_servers_count, new_propagation_servers_count, ' +
-    'max_discovery_server_age_in_days, max_propagation_server_age_in_days')
-
-PropagationMechanism = psi_utils.recordtype(
-    'PropagationMechanism',
-    'type')
-
-TwitterPropagationAccount = psi_utils.recordtype(
-    'TwitterPropagationAccount',
-    'name, consumer_key, consumer_secret, access_token_key, access_token_secret')
-
-EmailPropagationAccount = psi_utils.recordtype(
-    'EmailPropagationAccount',
-    'email_address')
-
-# website_banner and website_banner_link are separately optional (although it
-# makes no sense to have the latter without the former).
-Sponsor = psi_utils.recordtype(
-    'Sponsor',
-    'id, name, banner, website_banner, website_banner_link, home_pages, mobile_home_pages, ' +
-    'campaigns, page_view_regexes, https_request_regexes, use_data_from_sponsor_id',
-    default=None)
-
-SponsorHomePage = psi_utils.recordtype(
-    'SponsorHomePage',
-    'region, url')
-
-# Note that `s3_bucket_name` has two different meanings/uses: Originally, each
-# `SponsorCampaign` had its own S3 bucket, so `s3_bucket_name` really was the
-# bucket name. But we hit the bucket limit, so we started storing the
-# `SponsorCampaign` websites in a single bucket, with different key prefixes
-# (like folders). So now `s3_bucket_name` is the bucket name and key prefix for
-# the `SponsorCampaign`'s website.
-SponsorCampaign = psi_utils.recordtype(
-    'SponsorCampaign',
-    'propagation_channel_id, propagation_mechanism_type, account, ' +
-    's3_bucket_name, languages, platforms, custom_download_site')
-
-SponsorRegex = psi_utils.recordtype(
-    'SponsorRegex',
-    'regex, replace')
-
-Host = psi_utils.recordtype(
-    'Host',
-    'id, provider, provider_id, ip_address, ssh_port, ssh_username, ssh_password, ssh_host_key, ' +
-    'stats_ssh_username, stats_ssh_password, ' +
-    'datacenter_name, region, meek_server_port, meek_server_obfuscated_key, meek_server_fronting_domain, ' +
-    'meek_server_fronting_host, alternate_meek_server_fronting_hosts, ' +
-    'meek_cookie_encryption_public_key, meek_cookie_encryption_private_key',
-    default=None)
-
-Server = psi_utils.recordtype(
-    'Server',
-    'id, host_id, ip_address, egress_ip_address, internal_ip_address, ' +
-    'propagation_channel_id, is_embedded, is_permanent, discovery_date_range, capabilities, ' +
-    'web_server_port, web_server_secret, web_server_certificate, web_server_private_key, ' +
-    'ssh_port, ssh_username, ssh_password, ssh_host_key, ssh_obfuscated_port, ssh_obfuscated_key, ' +
-    'alternate_ssh_obfuscated_ports',
-    default=None)
-
-
-def ServerCapabilities():
-    capabilities = {}
-    for capability in ('handshake', 'VPN', 'SSH', 'OSSH'):
-        capabilities[capability] = True
-    # These are disabled by default
-    for capability in ('FRONTED-MEEK', 'UNFRONTED-MEEK'):
-        capabilities[capability] = False
-    return capabilities
-
-
-def copy_server_capabilities(caps):
-    capabilities = {}
-    for capability in ('handshake', 'VPN', 'SSH', 'OSSH', 'FRONTED-MEEK', 'UNFRONTED-MEEK'):
-        capabilities[capability] = caps[capability]
-    return capabilities
-
-
-ClientVersion = psi_utils.recordtype(
-    'ClientVersion',
-    'version, description')
-
-AwsAccount = psi_utils.recordtype(
-    'AwsAccount',
-    'access_id, secret_key',
-    default=None)
-
-ProviderRank = psi_utils.recordtype(
-    'ProviderRank',
-    'provider, rank',
-    default=None)
-ProviderRank.provider_values = ('linode', 'elastichosts', 'digitalocean')
-
-LinodeAccount = psi_utils.recordtype(
-    'LinodeAccount',
-    'api_key, base_id, base_ip_address, base_ssh_port, ' +
-    'base_root_password, base_stats_username, base_host_public_key, ' +
-    'base_known_hosts_entry, base_rsa_private_key, base_rsa_public_key, ' +
-    'base_tarball_path',
-    default=None)
-
-DigitalOceanAccount = psi_utils.recordtype(
-    'DigitalOceanAccount',
-    'client_id, api_key, base_id, base_size_id, base_region_id, ' +
-    'base_ssh_port, base_stats_username, base_host_public_key, ' +
-    'base_rsa_private_key, ssh_key_template_id, ' +
-    'oauth_token, base_size_slug',
-    default=None)
-
-ElasticHostsAccount = psi_utils.recordtype(
-    'ElasticHostsAccount',
-    'zone, uuid, api_key, base_drive_id, cpu, mem, base_host_public_key, ' +
-    'root_username, base_root_password, base_ssh_port, stats_username, rank',
-    default=None)
-ElasticHostsAccount.zone_values = ('ELASTICHOSTS_US1',  # sat-p
-                                   'ELASTICHOSTS_UK1',  # lon-p
-                                   'ELASTICHOSTS_UK2')  # lon-b
-
-StatsServerAccount = psi_utils.recordtype(
-    'StatsServerAccount',
-    'ip_address, ssh_port, ssh_username, ssh_password, ssh_host_key',
-    default=None)
-
-SpeedTestURL = psi_utils.recordtype(
-    'SpeedTestURL',
-    'server_address, server_port, request_path')
-
-RemoteServerSigningKeyPair = psi_utils.recordtype(
-    'RemoteServerSigningKeyPair',
-    'pem_key_pair')
-
-# The RemoteServerSigningKeyPair record is stored in the secure management
-# database, so we don't require a secret key pair wrapping password
-REMOTE_SERVER_SIGNING_KEY_PAIR_PASSWORD = 'none'
-
-FeedbackEncryptionKeyPair = psi_utils.recordtype(
-    'FeedbackEncryptionKeyPair',
-    'pem_key_pair, password')
-
-FeedbackUploadInfo = psi_utils.recordtype(
-    'FeedbackUploadInfo',
-    'upload_server, upload_path, upload_server_headers')
-
-UpgradePackageSigningKeyPair = psi_utils.recordtype(
-    'UpgradePackageSigningKeyPair',
-    'pem_key_pair')
-
-# The UpgradePackageSigningKeyPair record is stored in the secure management
-# database, so we don't require a secret key pair wrapping password
-UPGRADE_PACKAGE_SIGNING_KEY_PAIR_PASSWORD = 'none'
-
-RoutesSigningKeyPair = psi_utils.recordtype(
-    'RoutesSigningKeyPair',
-    'pem_key_pair, password')
-
-CLIENT_PLATFORM_WINDOWS = 'Windows'
-CLIENT_PLATFORM_ANDROID = 'Android'
-
-
-class PsiphonNetwork(psi_ops_cms.PersistentObject):
-
-    def __init__(self, initialize_plugins=True):
-        super(PsiphonNetwork, self).__init__()
-        # TODO: what is this __version for?
-        self.__version = '1.0'
-        self.__sponsors = {}
-        self.__propagation_mechanisms = {
-            'twitter': PropagationMechanism('twitter'),
-            'email-autoresponder': PropagationMechanism('email-autoresponder'),
-            'static-download': PropagationMechanism('static-download')
-        }
-        self.__propagation_channels = {}
-        self.__hosts = {}
-        self.__deleted_hosts = []
-        self.__servers = {}
-        self.__deleted_servers = {}
-        self.__hosts_to_remove_from_providers = set()
-        self.__client_versions = {
-            CLIENT_PLATFORM_WINDOWS: [],
-            CLIENT_PLATFORM_ANDROID: []
-        }
-        self.__stats_server_account = StatsServerAccount()
-        self.__aws_account = AwsAccount()
-        self.__provider_ranks = []
-        self.__linode_account = LinodeAccount()
-        self.__digitalocean_account = DigitalOceanAccount()
-        self.__elastichosts_accounts = []
-        self.__deploy_implementation_required_for_hosts = set()
-        self.__deploy_data_required_for_all = False
-        self.__deploy_builds_required_for_campaigns = {
-            CLIENT_PLATFORM_WINDOWS: set(),
-            CLIENT_PLATFORM_ANDROID: set()
-        }
-        self.__deploy_stats_config_required = False
-        self.__deploy_email_config_required = False
-        self.__speed_test_urls = []
-        self.__remote_server_list_signing_key_pair = None
-        self.__feedback_encryption_key_pair = None
-        self.__feedback_upload_info = None
-        self.__upgrade_package_signing_key_pair = None
-        self.__default_email_autoresponder_account = None
-        self.__deploy_website_required_for_sponsors = set()
-        self.__automation_bucket = None
-        self.__discovery_strategy_value_hmac_key = binascii.b2a_hex(os.urandom(32))
-        self.__android_home_tab_url_exclusions = set()
-        self.__alternate_meek_fronting_addresses = defaultdict(set)
-        self.__alternate_meek_fronting_addresses_regex = defaultdict(str)
-        self.__meek_fronting_disable_SNI = defaultdict(bool)
-        self.__routes_signing_key_pair = None
-
-        if initialize_plugins:
-            self.initialize_plugins()
-
-    class_version = '0.35'
-
-    def upgrade(self):
-        if cmp(parse_version(self.version), parse_version('0.1')) < 0:
-            self.__provider_ranks = []
-            self.__elastichosts_accounts = []
-            self.version = '0.1'
-        if cmp(parse_version(self.version), parse_version('0.2')) < 0:
-            for server in self.__servers.itervalues():
-                server.ssh_obfuscated_port = None
-                server.ssh_obfuscated_key = None
-            self.version = '0.2'
-        if cmp(parse_version(self.version), parse_version('0.3')) < 0:
-            for host in self.__hosts.itervalues():
-                host.provider = None
-            self.version = '0.3'
-        if cmp(parse_version(self.version), parse_version('0.4')) < 0:
-            for sponsor in self.__sponsors.itervalues():
-                sponsor.page_view_regexes = []
-                sponsor.https_request_regexes = []
-            self.version = '0.4'
-        if cmp(parse_version(self.version), parse_version('0.5')) < 0:
-            self.__speed_test_urls = []
-            self.version = '0.5'
-        if cmp(parse_version(self.version), parse_version('0.6')) < 0:
-            for propagation_channel in self.__propagation_channels.itervalues():
-                propagation_channel.new_discovery_servers_count = 0
-                propagation_channel.new_propagation_servers_count = 0
-                propagation_channel.max_discovery_server_age_in_days = 0
-                propagation_channel.max_propagation_server_age_in_days = 0
-            self.version = '0.6'
-        if cmp(parse_version(self.version), parse_version('0.7')) < 0:
-            self.__remote_server_list_signing_key_pair = None
-            self.version = '0.7'
-        if cmp(parse_version(self.version), parse_version('0.8')) < 0:
-            self.__client_versions = {
-                CLIENT_PLATFORM_WINDOWS: self.__client_versions,
-                CLIENT_PLATFORM_ANDROID: []
-            }
-            self.__deploy_builds_required_for_campaigns = {
-                CLIENT_PLATFORM_WINDOWS: self.__deploy_builds_required_for_campaigns,
-                CLIENT_PLATFORM_ANDROID: set()
-            }
-            self.version = '0.8'
-        if cmp(parse_version(self.version), parse_version('0.9')) < 0:
-            for host in self.__hosts.itervalues():
-                host.datacenter_name = ""
-            self.__upgrade_host_datacenter_names()
-            self.__deleted_hosts = []
-            self.__deleted_servers = {}
-            self.version = '0.9'
-        if cmp(parse_version(self.version), parse_version('0.10')) < 0:
-            for server in self.__servers.itervalues():
-                server.internal_ip_address = server.ip_address
-                server.capabilities = ServerCapabilities()
-            for server in self.__deleted_servers.itervalues():
-                server.internal_ip_address = server.ip_address
-                server.capabilities = ServerCapabilities()
-            self.version = '0.10'
-        if cmp(parse_version(self.version), parse_version('0.11')) < 0:
-            for server in self.__servers.itervalues():
-                server.capabilities['OSSH'] = server.capabilities['SSH+']
-                server.capabilities.pop('SSH+')
-            for server in self.__deleted_servers.itervalues():
-                server.capabilities['OSSH'] = server.capabilities['SSH+']
-                server.capabilities.pop('SSH+')
-            self.version = '0.11'
-        if cmp(parse_version(self.version), parse_version('0.12')) < 0:
-            self.__feedback_encryption_key_pair = None
-            self.version = '0.12'
-        if cmp(parse_version(self.version), parse_version('0.13')) < 0:
-            for sponsor in self.__sponsors.itervalues():
-                for campaign in sponsor.campaigns:
-                    campaign.languages = None
-            self.version = '0.13'
-        if cmp(parse_version(self.version), parse_version('0.14')) < 0:
-            self.__feedback_upload_info = None
-            self.version = '0.14'
-        if cmp(parse_version(self.version), parse_version('0.15')) < 0:
-            for server in self.__servers.itervalues():
-                server.is_permanent = False
-            for server in self.__deleted_servers.itervalues():
-                server.is_permanent = False
-            self.version = '0.15'
-        if cmp(parse_version(self.version), parse_version('0.16')) < 0:
-            for sponsor in self.__sponsors.itervalues():
-                for campaign in sponsor.campaigns:
-                    campaign.custom_download_site = False
-            self.version = '0.16'
-        if cmp(parse_version(self.version), parse_version('0.17')) < 0:
-            self.__upgrade_package_signing_key_pair = None
-            self.version = '0.17'
-        if cmp(parse_version(self.version), parse_version('0.18')) < 0:
-            self.__default_email_autoresponder_account = None
-            self.version = '0.18'
-        if cmp(parse_version(self.version), parse_version('0.19')) < 0:
-            self.__hosts_to_remove_from_providers = set()
-            self.version = '0.19'
-        if cmp(parse_version(self.version), parse_version('0.20')) < 0:
-            for host in self.__hosts.itervalues():
-                host.region = ''
-            for host in self.__deleted_hosts:
-                host.region = ''
-            self.version = '0.20'
-        if cmp(parse_version(self.version), parse_version('0.21')) < 0:
-            for propagation_channel in self.__propagation_channels.itervalues():
-                propagation_channel.propagator_managed_upgrades = False
-            self.version = '0.21'
-        if cmp(parse_version(self.version), parse_version('0.22')) < 0:
-            self.__deploy_website_required_for_sponsors = set()
-            for sponsor in self.__sponsors.itervalues():
-                sponsor.website_banner = None
-                sponsor.website_banner_link = None
-            self.version = '0.22'
-        if cmp(parse_version(self.version), parse_version('0.23')) < 0:
-            self.__automation_bucket = None
-            self.version = '0.23'
-        if cmp(parse_version(self.version), parse_version('0.24')) < 0:
-            self.__digitalocean_account = DigitalOceanAccount()
-            self.version = '0.24'
-        if cmp(parse_version(self.version), parse_version('0.25')) < 0:
-            for server in self.__servers.itervalues():
-                server.alternate_ssh_obfuscated_ports = []
-            for server in self.__deleted_servers.itervalues():
-                server.alternate_ssh_obfuscated_ports = []
-            self.version = '0.25'
-        if cmp(parse_version(self.version), parse_version('0.26')) < 0:
-            self.__discovery_strategy_value_hmac_key = binascii.b2a_hex(os.urandom(32))
-            for host in self.__hosts.itervalues():
-                host.meek_server_port = None
-                host.meek_server_obfuscated_key = None
-                host.meek_server_fronting_domain = None
-                host.meek_server_fronting_host = None
-                host.meek_cookie_encryption_public_key = None
-                host.meek_cookie_encryption_private_key = None
-            for host in self.__deleted_hosts:
-                host.meek_server_port = None
-                host.meek_server_obfuscated_key = None
-                host.meek_server_fronting_domain = None
-                host.meek_server_fronting_host = None
-                host.meek_cookie_encryption_public_key = None
-                host.meek_cookie_encryption_private_key = None
-            for host in self.__hosts_to_remove_from_providers:
-                host.meek_server_port = None
-                host.meek_server_obfuscated_key = None
-                host.meek_server_fronting_domain = None
-                host.meek_server_fronting_host = None
-                host.meek_cookie_encryption_public_key = None
-                host.meek_cookie_encryption_private_key = None
-            for server in self.__servers.itervalues():
-                if server.capabilities:
-                    server.capabilities['FRONTED-MEEK'] = False
-                    server.capabilities['UNFRONTED-MEEK'] = False
-            for server in self.__deleted_servers.itervalues():
-                if server.capabilities:
-                    server.capabilities['FRONTED-MEEK'] = False
-                    server.capabilities['UNFRONTED-MEEK'] = False
-            self.version = '0.26'
-        if cmp(parse_version(self.version), parse_version('0.27')) < 0:
-            for sponsor in self.__sponsors.itervalues():
-                sponsor.mobile_home_pages = {}
-            self.version = '0.27'
-        if cmp(parse_version(self.version), parse_version('0.28')) < 0:
-            self.__android_home_tab_url_exclusions = set()
-            self.version = '0.28'
-        if cmp(parse_version(self.version), parse_version('0.29')) < 0:
-            self.__alternate_meek_fronting_addresses = defaultdict(set)
-            self.version = '0.29'
-        if cmp(parse_version(self.version), parse_version('0.30')) < 0:
-            self.__routes_signing_key_pair = None
-            self.version = '0.30'
-        if cmp(parse_version(self.version), parse_version('0.31')) < 0:
-            for sponsor in self.__sponsors.itervalues():
-                for campaign in sponsor.campaigns:
-                    campaign.platforms = None
-            self.version = '0.31'
-        if cmp(parse_version(self.version), parse_version('0.32')) < 0:
-            for sponsor in self.__sponsors.itervalues():
-                sponsor.use_data_from_sponsor_id = None
-            self.version = '0.32'
-        if cmp(parse_version(self.version), parse_version('0.33')) < 0:
-            self.__alternate_meek_fronting_addresses_regex = defaultdict(str)
-            self.version = '0.33'
-        if cmp(parse_version(self.version), parse_version('0.34')) < 0:
-            for sponsor in self.__sponsors.itervalues():
-                if sponsor.banner:
-                    try:
-                        pngdata = io.BytesIO()
-                        Image.open(io.BytesIO(base64.b64decode(sponsor.banner))).save(pngdata, 'png')
-                        sponsor.banner = base64.b64encode(pngdata.getvalue())
-                    except Exception as e:
-                        print('Corrupt banner image found for sponsor %s; unable to convert' % sponsor.id)
-            self.version = '0.34'
-        if cmp(parse_version(self.version), parse_version('0.35')) < 0:
-            self.__meek_fronting_disable_SNI = defaultdict(bool)
-            for host in self.__hosts.itervalues():
-                host.alternate_meek_server_fronting_hosts = None
-            for host in self.__deleted_hosts:
-                host.alternate_meek_server_fronting_hosts = None
-            for host in self.__hosts_to_remove_from_providers:
-                host.alternate_meek_server_fronting_hosts = None
-            self.version = '0.35'
- 
-    def initialize_plugins(self):
-        for plugin in plugins:
-            if hasattr(plugin, 'initialize'):
-                plugin.initialize(self)
-
-    def show_status(self):
-        # NOTE: verbose mode prints credentials to stdout
-        print textwrap.dedent('''
-            Sponsors:               %d
-            Channels:               %d
-            Twitter Campaigns:      %d
-            Email Campaigns:        %d
-            Total Campaigns:        %d
-            Hosts:                  %d
-            Servers:                %d
-            Automation Bucket:      %s
-            Stats Server:           %s
-            Windows Client Version: %s %s
-            Android Client Version: %s %s
-            AWS Account:            %s
-            Provider Ranks:         %s
-            Linode Account:         %s
-            DigitalOcean Account:   %s
-            ElasticHosts Account:   %s
-            Deploys Pending:        Host Implementations    %d
-                                    Host Data               %s
-                                    Windows Campaign Builds %d
-                                    Android Campaign Builds %d
-                                    Stats Server Config     %s
-                                    Email Server Config     %s
-                                    Websites                %d
-            ''') % (
-                len(self.__sponsors),
-                len(self.__propagation_channels),
-                sum([len(filter(lambda x:x.propagation_mechanism_type == 'twitter', sponsor.campaigns))
-                     for sponsor in self.__sponsors.itervalues()]),
-                sum([len(filter(lambda x:x.propagation_mechanism_type == 'email-autoresponder', sponsor.campaigns))
-                     for sponsor in self.__sponsors.itervalues()]),
-                sum([len(sponsor.campaigns)
-                     for sponsor in self.__sponsors.itervalues()]),
-                len(self.__hosts),
-                len(self.__servers),
-                self.__automation_bucket if self.__automation_bucket else 'None',
-                self.__stats_server_account.ip_address if self.__stats_server_account else 'None',
-                self.__client_versions[CLIENT_PLATFORM_WINDOWS][-1].version if self.__client_versions[CLIENT_PLATFORM_WINDOWS] else 'None',
-                self.__client_versions[CLIENT_PLATFORM_WINDOWS][-1].description if self.__client_versions[CLIENT_PLATFORM_WINDOWS] else '',
-                self.__client_versions[CLIENT_PLATFORM_ANDROID][-1].version if self.__client_versions[CLIENT_PLATFORM_ANDROID] else 'None',
-                self.__client_versions[CLIENT_PLATFORM_ANDROID][-1].description if self.__client_versions[CLIENT_PLATFORM_ANDROID] else '',
-                'Configured' if self.__aws_account.access_id else 'None',
-                'Configured' if self.__provider_ranks else 'None',
-                'Configured' if self.__linode_account.api_key else 'None',
-                'Configured' if self.__digitalocean_account.client_id and self.__digitalocean_account.api_key else 'None',
-                'Configured' if self.__elastichosts_accounts else 'None',
-                len(self.__deploy_implementation_required_for_hosts),
-                'Yes' if self.__deploy_data_required_for_all else 'No',
-                len(self.__deploy_builds_required_for_campaigns[CLIENT_PLATFORM_WINDOWS]),
-                len(self.__deploy_builds_required_for_campaigns[CLIENT_PLATFORM_ANDROID]),
-                'Yes' if self.__deploy_stats_config_required else 'No',
-                'Yes' if self.__deploy_email_config_required else 'No',
-                len(self.__deploy_website_required_for_sponsors),
-                )
-
-    def show_client_versions(self):
-        for platform in self.__client_versions.iterkeys():
-            print platform
-            for client_version in self.__client_versions[platform]:
-                print client_version.logs[0][0], client_version.version, client_version.description
-
-    def __show_logs(self, obj):
-        for timestamp, message in obj.get_logs():
-            print '%s: %s' % (timestamp.isoformat(), message)
-        print ''
-
-    def show_sponsors(self):
-        for s in self.__sponsors.itervalues():
-            self.show_sponsor(s.name)
-
-    def show_sponsor(self, sponsor_name):
-        s = self.get_sponsor_by_name(sponsor_name)
-        print textwrap.dedent('''
-            ID:                      %(id)s
-            Name:                    %(name)s
-            Home Pages:              %(home_pages)s
-            Mobile Home Pages:       %(mobile_home_pages)s
-            Page View Regexes:       %(page_view_regexes)s
-            HTTPS Request Regexes:   %(https_request_regexes)s
-            Campaigns:               %(campaigns)s
-            ''') % {
-                    'id': s.id,
-                    'name': s.name,
-                    'home_pages': '\n                         '.join(['%s: %s' % (region.ljust(5) if region else 'All',
-                                                         '\n                                '.join([h.url for h in home_pages]))
-                                                         for region, home_pages in sorted(s.home_pages.items())]),
-                    'mobile_home_pages': '\n                         '.join(['%s: %s' % (region.ljust(5) if region else 'All',
-                                                         '\n                                '.join([h.url for h in mobile_home_pages]))
-                                                         for region, mobile_home_pages in sorted(s.mobile_home_pages.items())]),
-                    'page_view_regexes': '\n                         '.join(['%s -> %s' % (page_view_regex.regex, page_view_regex.replace)
-                                                                             for page_view_regex in s.page_view_regexes]),
-                    'https_request_regexes': '\n                         '.join(['%s -> %s' % (https_request_regex.regex, https_request_regex.replace)
-                                                                                 for https_request_regex in s.https_request_regexes]),
-                    'campaigns': '\n                         '.join(['%s %s %s %s' % (
-                                                             self.__propagation_channels[c.propagation_channel_id].name,
-                                                             c.propagation_mechanism_type,
-                                                             c.account[0] if c.account else 'None',
-                                                             c.s3_bucket_name)
-                                            for c in s.campaigns])
-                    }
-        self.__show_logs(s)
-
-    def show_campaigns_on_propagation_channel(self, propagation_channel_name):
-        propagation_channel = self.get_propagation_channel_by_name(propagation_channel_name)
-        for sponsor in self.__sponsors.itervalues():
-            for campaign in sponsor.campaigns:
-                if campaign.propagation_channel_id == propagation_channel.id:
-                    print textwrap.dedent('''
-                            Sponsor:                %s
-                            Propagation Mechanism:  %s
-                            Account:                %s
-                            Bucket Name:            %s''') % (
-                                sponsor.name,
-                                campaign.propagation_mechanism_type,
-                                campaign.account[0] if campaign.account else 'None',
-                                campaign.s3_bucket_name)
-
-    def show_propagation_channels(self, verbose=True):
-        for p in self.__propagation_channels.itervalues():
-            self.show_propagation_channel(p.name, verbose=verbose)
-
-    def show_propagation_channel(self, propagation_channel_name, now=None, verbose=True):
-        if now == None:
-            now = datetime.datetime.now()
-        p = self.get_propagation_channel_by_name(propagation_channel_name)
-        embedded_servers = [server.id + (' (permanent)' if server.is_permanent else '') for server in self.__servers.itervalues()
-                            if server.propagation_channel_id == p.id and server.is_embedded]
-        old_propagation_servers = [server.id for server in self.__servers.itervalues()
-                                   if server.propagation_channel_id == p.id and
-                                   not server.is_embedded and not server.discovery_date_range]
-        current_discovery_servers = ['%s - %s : %s' % (server.discovery_date_range[0].isoformat(),
-                                                       server.discovery_date_range[1].isoformat(),
-                                                       server.id)
-                                     for server in self.__servers.itervalues()
-                                     if server.propagation_channel_id == p.id and server.discovery_date_range and
-                                     (server.discovery_date_range[0] <= now < server.discovery_date_range[1])]
-        current_discovery_servers.sort()
-        future_discovery_servers = ['%s - %s : %s' % (server.discovery_date_range[0].isoformat(),
-                                                      server.discovery_date_range[1].isoformat(),
-                                                      server.id)
-                                    for server in self.__servers.itervalues()
-                                    if server.propagation_channel_id == p.id and server.discovery_date_range and
-                                       server.discovery_date_range[0] > now]
-        future_discovery_servers.sort()
-        old_discovery_servers = ['%s - %s : %s' % (server.discovery_date_range[0].isoformat(),
-                                                   server.discovery_date_range[1].isoformat(),
-                                                   server.id)
-                                 for server in self.__servers.itervalues()
-                                 if server.propagation_channel_id == p.id and server.discovery_date_range and
-                                    now >= server.discovery_date_range[1]]
-        old_discovery_servers.sort()
-
-        print textwrap.dedent('''
-            ID:                                %s
-            Name:                              %s
-            Propagation Mechanisms:            %s
-            Propagator Managed Upgrades        %s
-            New Propagation Servers:           %s
-            Max Propagation Server Age (days): %s
-            New Discovery Servers:             %s
-            Max Discovery Server Age (days):   %s
-            ''') % (
-                p.id,
-                p.name,
-                '\n                                   '.join(p.propagation_mechanism_types),
-                p.propagator_managed_upgrades,
-                str(p.new_propagation_servers_count),
-                str(p.max_propagation_server_age_in_days),
-                str(p.new_discovery_servers_count),
-                str(p.max_discovery_server_age_in_days))
-
-        if verbose:
-            print textwrap.dedent('''
-                Embedded Servers:                  %s
-                Discovery Servers:                 %s
-                Future Discovery Servers:          %s
-                Old Propagation Servers:           %s
-                Old Discovery Servers:             %s
-                ''') % (
-                    '\n                                   '.join(embedded_servers),
-                    '\n                                   '.join(current_discovery_servers),
-                    '\n                                   '.join(future_discovery_servers),
-                    '\n                                   '.join(old_propagation_servers),
-                    '\n                                   '.join(old_discovery_servers))
-            self.__show_logs(p)
-
-    def show_servers(self):
-        for s in self.__servers.itervalues():
-            self.show_server(s.id)
-
-    def show_servers_on_host(self, host_id):
-        for s in self.__servers.itervalues():
-            if s.host_id == host_id:
-                self.show_server(s.id)
-
-    def show_server(self, server_id):
-        s = self.__servers[server_id]
-        print textwrap.dedent('''
-            Server:                  %s
-            Host:                    %s %s %s/%s
-            IP Address:              %s
-            Region:                  %s
-            Propagation Channel:     %s
-            Is Embedded:             %s
-            Is Permanent:            %s
-            Discovery Date Range:    %s
-            Capabilities:            %s
-            ''') % (
-                s.id,
-                s.host_id,
-                self.__hosts[s.host_id].ip_address,
-                self.__hosts[s.host_id].ssh_username,
-                self.__hosts[s.host_id].ssh_password,
-                s.ip_address,
-                self.__hosts[s.host_id].region,
-                self.__propagation_channels[s.propagation_channel_id].name if s.propagation_channel_id else 'None',
-                s.is_embedded,
-                s.is_permanent,
-                ('%s - %s' % (s.discovery_date_range[0].isoformat(),
-                            s.discovery_date_range[1].isoformat())) if s.discovery_date_range else 'None',
-                ', '.join([capability for capability, enabled in s.capabilities.iteritems() if enabled]))
-        self.__show_logs(s)
-
-    def show_host(self, host_id, show_logs=False):
-        host = self.__hosts[host_id]
-        servers = [self.__servers[s].id + (' (permanent)' if self.__servers[s].is_permanent else '')
-                   for s in self.__servers
-                   if self.__servers[s].host_id == host_id]
-
-        print textwrap.dedent('''
-            Host ID:                 %(id)s
-            Provider:                %(provider)s (%(provider_id)s)
-            Datacenter:              %(datacenter_name)s
-            IP Address:              %(ip_address)s
-            Region:                  %(region)s
-            SSH:                     %(ssh_port)s %(ssh_username)s / %(ssh_password)s
-            Stats User:              %(stats_ssh_username)s / %(stats_ssh_password)s
-            Servers:                 %(servers)s
-            ''') % {
-                    'id': host.id,
-                    'provider': host.provider,
-                    'provider_id': host.provider_id,
-                    'datacenter_name': host.datacenter_name,
-                    'ip_address': host.ip_address,
-                    'region': host.region,
-                    'ssh_port': host.ssh_port,
-                    'ssh_username': host.ssh_username,
-                    'ssh_password': host.ssh_password,
-                    'stats_ssh_username': host.stats_ssh_username,
-                    'stats_ssh_password': host.stats_ssh_password,
-                    'servers': '\n                         '.join(servers)
-                    }
-
-        if show_logs:
-            self.__show_logs(host)
-
-    def show_provider_ranks(self):
-        for r in self.__provider_ranks:
-            print textwrap.dedent('''
-                Provider:   %s
-                Rank:       %s
-                ''') % (r.provider, r.rank)
-
-    def __generate_id(self):
-        count = 16
-        chars = '0123456789ABCDEF'
-        return ''.join([chars[ord(os.urandom(1)) % len(chars)] for i in range(count)])
-
-    def get_propagation_channel_by_name(self, name):
-        matches = filter(lambda x: x.name == name,
-                         self.__propagation_channels.itervalues())
-        return matches[0] if matches else None
-
-    def get_propagation_channel_by_id(self, id):
-        return self.__propagation_channels[id] if id in self.__propagation_channels else None
-
-    def add_propagation_channel(self, name, propagation_mechanism_types, propagator_managed_upgrades=False):
-        assert(self.is_locked)
-        self.import_propagation_channel(self.__generate_id(), name, propagation_mechanism_types, propagator_managed_upgrades)
-
-    def import_propagation_channel(self, id, name, propagation_mechanism_types, propagator_managed_upgrades):
-        assert(self.is_locked)
-        for type in propagation_mechanism_types:
-            assert(type in self.__propagation_mechanisms)
-        propagation_channel = PropagationChannel(id, name, propagation_mechanism_types, propagator_managed_upgrades, 0, 0, 0, 0)
-        assert(id not in self.__propagation_channels)
-        assert(not filter(lambda x: x.name == name, self.__propagation_channels.itervalues()))
-        self.__propagation_channels[id] = propagation_channel
-
-    def set_propagation_channel_new_discovery_servers_count(self, propagation_channel_name, count):
-        assert(self.is_locked)
-        propagation_channel = self.get_propagation_channel_by_name(propagation_channel_name)
-        propagation_channel.new_discovery_servers_count = count
-        propagation_channel.log('New discovery servers count set to %d' % (count,))
-
-    def set_propagation_channel_new_propagation_servers_count(self, propagation_channel_name, count):
-        assert(self.is_locked)
-        propagation_channel = self.get_propagation_channel_by_name(propagation_channel_name)
-        propagation_channel.new_propagation_servers_count = count
-        propagation_channel.log('New propagation servers count set to %d' % (count,))
-
-    def set_propagation_channel_max_discovery_server_age_in_days(self, propagation_channel_name, age):
-        assert(self.is_locked)
-        propagation_channel = self.get_propagation_channel_by_name(propagation_channel_name)
-        propagation_channel.max_discovery_server_age_in_days = age
-        propagation_channel.log('Max discovery server age set to %d days' % (age,))
-
-    def set_propagation_channel_max_propagation_server_age_in_days(self, propagation_channel_name, age):
-        assert(self.is_locked)
-        propagation_channel = self.get_propagation_channel_by_name(propagation_channel_name)
-        propagation_channel.max_propagation_server_age_in_days = age
-        propagation_channel.log('Max propagation server age set to %d days' % (age,))
-
-    def get_sponsor_by_name(self, name):
-        matches = filter(lambda x: x.name == name,
-                         self.__sponsors.itervalues())
-        return matches[0] if matches else None
-
-    def get_sponsor_by_id(self, id):
-        return self.__sponsors[id] if id in self.__sponsors else None
-
-    def add_sponsor(self, name):
-        assert(self.is_locked)
-        self.import_sponsor(self.__generate_id(), name)
-
-    def import_sponsor(self, id, name):
-        assert(self.is_locked)
-        sponsor = Sponsor(id, name, None, None, None, {}, {}, [], [], [])
-        assert(id not in self.__sponsors)
-        assert(not filter(lambda x: x.name == name, self.__sponsors.itervalues()))
-        self.__sponsors[id] = sponsor
-
-    def set_sponsor_banner(self, name, banner_filename):
-        assert(self.is_locked)
-        with open(banner_filename, 'rb') as file:
-            banner = file.read()
-        # Ensure that the banner is a PNG
-        assert(banner[:8] == '\x89PNG\r\n\x1a\n')
-        sponsor = self.get_sponsor_by_name(name)
-        sponsor.banner = base64.b64encode(banner)
-        sponsor.log('set banner')
-        for campaign in sponsor.campaigns:
-            for platform in self.__deploy_builds_required_for_campaigns.iterkeys():
-                self.__deploy_builds_required_for_campaigns[platform].add(
-                    (campaign.propagation_channel_id, sponsor.id))
-            campaign.log('marked for build and publish (new banner)')
-
-    def set_sponsor_website_banner(self, name, website_banner_filename, website_banner_link):
-        assert(self.is_locked)
-        with open(website_banner_filename, 'rb') as file:
-            website_banner = file.read()
-        # Ensure that the banner is a PNG
-        assert(banner[:8] == '\x89PNG\r\n\x1a\n')
-        sponsor = self.get_sponsor_by_name(name)
-        sponsor.website_banner = base64.b64encode(website_banner)
-        sponsor.website_banner_link = website_banner_link
-        self.__deploy_website_required_for_sponsors.add(sponsor.id)
-        sponsor.log('set website_banner, marked for publish')
-
-    def flag_website_updated(self):
-        assert(self.is_locked)
-        for sponsor in self.__sponsors.itervalues():
-            self.__deploy_website_required_for_sponsors.add(sponsor.id)
-            sponsor.log('website updated, marked for publish')
-
-
-    def add_sponsor_email_campaign(self, sponsor_name, propagation_channel_name, email_account):
-        assert(self.is_locked)
-        sponsor = self.get_sponsor_by_name(sponsor_name)
-        propagation_channel = self.get_propagation_channel_by_name(propagation_channel_name)
-        propagation_mechanism_type = 'email-autoresponder'
-        assert(propagation_mechanism_type in propagation_channel.propagation_mechanism_types)
-        # TODO: assert(email_account not in ...)
-        campaign = SponsorCampaign(propagation_channel.id,
-                                   propagation_mechanism_type,
-                                   EmailPropagationAccount(email_account),
-                                   None,
-                                   None,
-                                   None,
-                                   False)
-        if campaign not in sponsor.campaigns:
-            sponsor.campaigns.append(campaign)
-            sponsor.log('add email campaign %s' % (email_account,))
-            for platform in self.__deploy_builds_required_for_campaigns.iterkeys():
-                self.__deploy_builds_required_for_campaigns[platform].add(
-                        (campaign.propagation_channel_id, sponsor.id))
-            campaign.log('marked for build and publish (new campaign)')
-
-    def set_default_email_autoresponder_account(self, email_account):
-        assert(self.is_locked)
-
-        # TODO: Make sure the sponsor campaign that provides this address isn't
-        # deleted. Right now we don't have a "delete sponsor campaign" function.
-
-        # Make sure the email address exists in a campaign.
-        exists = False
-        for sponsor in self.__sponsors.itervalues():
-            for campaign in sponsor.campaigns:
-                if type(campaign.account) == EmailPropagationAccount \
-                        and campaign.account.email_address == email_account:
-                    exists = True
-                    break
-
-            if exists:
-                break
-        assert(exists)
-
-        self.__default_email_autoresponder_account = EmailPropagationAccount(email_account)
-
-    def add_sponsor_twitter_campaign(self, sponsor_name,
-                                     propagation_channel_name,
-                                     twitter_account_name,
-                                     twitter_account_consumer_key,
-                                     twitter_account_consumer_secret,
-                                     twitter_account_access_token_key,
-                                     twitter_account_access_token_secret):
-        assert(self.is_locked)
-        sponsor = self.get_sponsor_by_name(sponsor_name)
-        propagation_channel = self.get_propagation_channel_by_name(propagation_channel_name)
-        propagation_mechanism_type = 'twitter'
-        assert(propagation_mechanism_type in propagation_channel.propagation_mechanism_types)
-        campaign = SponsorCampaign(propagation_channel.id,
-                                   propagation_mechanism_type,
-                                   TwitterPropagationAccount(
-                                        twitter_account_name,
-                                        twitter_account_consumer_key,
-                                        twitter_account_consumer_secret,
-                                        twitter_account_access_token_key,
-                                        twitter_account_access_token_secret),
-                                   None,
-                                   None,
-                                   None,
-                                   False)
-        if campaign not in sponsor.campaigns:
-            sponsor.campaigns.append(campaign)
-            sponsor.log('add twitter campaign %s' % (twitter_account_name,))
-            for platform in self.__deploy_builds_required_for_campaigns.iterkeys():
-                self.__deploy_builds_required_for_campaigns[platform].add(
-                        (campaign.propagation_channel_id, sponsor.id))
-            campaign.log('marked for build and publish (new campaign)')
-
-    def add_sponsor_static_download_campaign(self, sponsor_name, propagation_channel_name):
-        assert(self.is_locked)
-        sponsor = self.get_sponsor_by_name(sponsor_name)
-        propagation_channel = self.get_propagation_channel_by_name(propagation_channel_name)
-        propagation_mechanism_type = 'static-download'
-        assert(propagation_mechanism_type in propagation_channel.propagation_mechanism_types)
-        campaign = SponsorCampaign(propagation_channel.id,
-                                   propagation_mechanism_type,
-                                   None,
-                                   None,
-                                   None,
-                                   None,
-                                   False)
-        if campaign not in sponsor.campaigns:
-            sponsor.campaigns.append(campaign)
-            sponsor.log('add static download campaign')
-            for platform in self.__deploy_builds_required_for_campaigns.iterkeys():
-                self.__deploy_builds_required_for_campaigns[platform].add(
-                        (campaign.propagation_channel_id, sponsor.id))
-            campaign.log('marked for build and publish (new campaign)')
-
-    def set_sponsor_campaign_s3_bucket_name(self, sponsor_name,
-                                            propagation_channel_name, account,
-                                            s3_bucket_name):
-        assert(self.is_locked)
-        sponsor = self.get_sponsor_by_name(sponsor_name)
-        propagation_channel = self.get_propagation_channel_by_name(propagation_channel_name)
-        for campaign in sponsor.campaigns:
-            if (campaign.propagation_channel_id == propagation_channel.id and
-                ((campaign.account == None and account == None) or campaign.account[0] == account)):
-                    campaign.s3_bucket_name = s3_bucket_name
-                    campaign.log('set campaign s3 bucket name to %s' % (s3_bucket_name,))
-                    for platform in self.__deploy_builds_required_for_campaigns.iterkeys():
-                        self.__deploy_builds_required_for_campaigns[platform].add(
-                            (campaign.propagation_channel_id, sponsor.id))
-                    campaign.log('marked for build and publish (modified campaign)')
-
-    def set_sponsor_campaign_custom_download_site(self, sponsor_name, propagation_channel_name, account, is_custom):
-        sponsor = self.get_sponsor_by_name(sponsor_name)
-        propagation_channel = self.get_propagation_channel_by_name(propagation_channel_name)
-        for campaign in sponsor.campaigns:
-            if (campaign.propagation_channel_id == propagation_channel.id and
-                ((campaign.account == None and account == None) or campaign.account[0] == account)):
-                campaign.custom_download_site = is_custom
-                campaign.log('set campaign custom_download_site to %s' % is_custom)
-                if not is_custom:
-                    self.__deploy_website_required_for_sponsors.add(sponsor.id)
-                    campaign.log('marked sponsor website as needing new deploy')
-
-    def set_sponsor_home_page(self, sponsor_name, region, url):
-        assert(self.is_locked)
-        sponsor = self.get_sponsor_by_name(sponsor_name)
-        home_page = SponsorHomePage(region, url)
-        if region not in sponsor.home_pages:
-            sponsor.home_pages[region] = []
-        if home_page not in sponsor.home_pages[region]:
-            sponsor.home_pages[region].append(home_page)
-            sponsor.log('set home page %s for %s' % (url, region if region else 'All'))
-            self.__deploy_data_required_for_all = True
-            sponsor.log('marked all hosts for data deployment')
-
-    def set_sponsor_mobile_home_page(self, sponsor_name, region, url):
-        assert(self.is_locked)
-        sponsor = self.get_sponsor_by_name(sponsor_name)
-        mobile_home_page = SponsorHomePage(region, url)
-        if region not in sponsor.mobile_home_pages:
-            sponsor.mobile_home_pages[region] = []
-        if mobile_home_page not in sponsor.mobile_home_pages[region]:
-            sponsor.mobile_home_pages[region].append(mobile_home_page)
-            sponsor.log('set mobile home page %s for %s' % (url, region if region else 'All'))
-            self.__deploy_data_required_for_all = True
-            sponsor.log('marked all hosts for data deployment')
-
-    def remove_sponsor_home_page(self, sponsor_name, region, url):
-        assert(self.is_locked)
-        sponsor = self.get_sponsor_by_name(sponsor_name)
-        home_page = SponsorHomePage(region, url)
-        if (region in sponsor.home_pages
-            and home_page in sponsor.home_pages[region]):
-            sponsor.home_pages[region].remove(home_page)
-            sponsor.log('deleted home page %s for %s' % (url, region))
-            self.__deploy_data_required_for_all = True
-            sponsor.log('marked all hosts for data deployment')
-
-    def set_sponsor_page_view_regex(self, sponsor_name, regex, replace):
-        assert(self.is_locked)
-        sponsor = self.get_sponsor_by_name(sponsor_name)
-        if not [rx for rx in sponsor.page_view_regexes if rx.regex == regex]:
-            sponsor.page_view_regexes.append(SponsorRegex(regex, replace))
-            sponsor.log('set page view regex %s; replace %s' % (regex, replace))
-            self.__deploy_data_required_for_all = True
-            sponsor.log('marked all hosts for data deployment')
-
-    def remove_sponsor_page_view_regex(self, sponsor_name, regex):
-        '''
-        Note that the regex part of the regex+replace pair is unique, so only
-        it has to be passed in when removing.
-        '''
-        assert(self.is_locked)
-        sponsor = self.get_sponsor_by_name(sponsor_name)
-        match = [sponsor.page_view_regexes.pop(idx)
-                 for (idx, rx)
-                 in enumerate(sponsor.page_view_regexes)
-                 if rx.regex == regex]
-        if match:
-            sponsor.page_view_regexes.remove(regex)
-            sponsor.log('deleted page view regex %s' % regex)
-            self.__deploy_data_required_for_all = True
-            sponsor.log('marked all hosts for data deployment')
-
-    def set_sponsor_https_request_regex(self, sponsor_name, regex, replace):
-        assert(self.is_locked)
-        sponsor = self.get_sponsor_by_name(sponsor_name)
-        if not [rx for rx in sponsor.https_request_regexes if rx.regex == regex]:
-            sponsor.https_request_regexes.append(SponsorRegex(regex, replace))
-            sponsor.log('set https request regex %s; replace %s' % (regex, replace))
-            self.__deploy_data_required_for_all = True
-            sponsor.log('marked all hosts for data deployment')
-
-    def remove_sponsor_https_request_regex(self, sponsor_name, regex):
-        '''
-        Note that the regex part of the regex+replace pair is unique, so only
-        it has to be passed in when removing.
-        '''
-        assert(self.is_locked)
-        sponsor = self.get_sponsor_by_name(sponsor_name)
-        match = [sponsor.https_request_regexes.pop(idx)
-                 for (idx, rx)
-                 in enumerate(sponsor.https_request_regexes)
-                 if rx.regex == regex]
-        if match:
-            sponsor.https_request_regexes.remove(regex)
-            sponsor.log('deleted https request regex %s' % regex)
-            self.__deploy_data_required_for_all = True
-            sponsor.log('marked all hosts for data deployment')
-
-    def set_sponsor_name(self, sponsor_name, new_sponsor_name):
-        assert(self.is_locked)
-        assert(not filter(lambda x: x.name == new_sponsor_name, self.__sponsors.itervalues()))
-        sponsor = self.get_sponsor_by_name(sponsor_name)
-        sponsor.name = (new_sponsor_name)
-        self.__deploy_stats_config_required = True
-        sponsor.log('set sponsor name from \'%s\' to \'%s\'' % (sponsor_name, new_sponsor_name))
-
-    def set_sponsor_override_data_sponsor_id(self, sponsor_name, use_data_from_sponsor_name):
-        assert(self.is_locked)
-        sponsor = self.get_sponsor_by_name(sponsor_name)
-        override_sponsor = self.get_sponsor_by_name(use_data_from_sponsor_name)
-        sponsor.use_data_from_sponsor_id = override_sponsor.id
-        for campaign in sponsor.campaigns:
-            for platform in self.__deploy_builds_required_for_campaigns.iterkeys():
-                self.__deploy_builds_required_for_campaigns[platform].add(
-                    (campaign.propagation_channel_id, sponsor.id))
-            campaign.log('marked for build and publish (new banner override)')
-        self.__deploy_data_required_for_all = True
-        self.__deploy_website_required_for_sponsors.add(sponsor.id)
-        sponsor.log('set use data from sponsor \'%s\'' % (use_data_from_sponsor_name))
-
-    def get_server_by_ip_address(self, ip_address):
-        servers = filter(lambda x: x.ip_address == ip_address, self.__servers.itervalues())
-        if len(servers) == 1:
-            return servers[0]
-        return None
-
-    def get_server_by_internal_ip_address(self, ip_address):
-        servers = filter(lambda x: x.internal_ip_address == ip_address, self.__servers.itervalues())
-        if len(servers) == 1:
-            return servers[0]
-        return None
-
-    def get_deleted_server_by_ip_address(self, ip_address):
-        servers = filter(lambda x: x.ip_address == ip_address, self.__deleted_servers.itervalues())
-        if len(servers) == 1:
-            return servers[0]
-        return None
-
-    def get_host_object(self, id, provider, provider_id, ip_address, ssh_port, ssh_username, ssh_password, ssh_host_key,
-                        stats_ssh_username, stats_ssh_password, datacenter_name, region, meek_server_port,
-                        meek_server_obfuscated_key, meek_server_fronting_domain, meek_server_fronting_host,
-                        alternate_meek_server_fronting_hosts, meek_cookie_encryption_public_key,
-                        meek_cookie_encryption_private_key):
-        return Host(id,
-                    provider,
-                    provider_id,
-                    ip_address,
-                    ssh_port,
-                    ssh_username,
-                    ssh_password,
-                    ssh_host_key,
-                    stats_ssh_username,
-                    stats_ssh_password,
-                    datacenter_name,
-                    region,
-                    meek_server_port,
-                    meek_server_obfuscated_key,
-                    meek_server_fronting_domain,
-                    meek_server_fronting_host,
-                    alternate_meek_server_fronting_hosts,
-                    meek_cookie_encryption_public_key,
-                    meek_cookie_encryption_private_key,
-                    )
-
-    def get_server_object(self, id, host_id, ip_address, egress_ip_address, internal_ip_address, propagation_channel_id,
-                        is_embedded, is_permanent, discovery_date_range, capabilities, web_server_port, web_server_secret,
-                        web_server_certificate, web_server_private_key, ssh_port, ssh_username, ssh_password,
-                        ssh_host_key, ssh_obfuscated_port, ssh_obfuscated_key, alternate_ssh_obfuscated_ports):
-        return Server(id,
-                    host_id,
-                    ip_address,
-                    egress_ip_address,
-                    internal_ip_address,
-                    propagation_channel_id,
-                    is_embedded,
-                    is_permanent,
-                    discovery_date_range,
-                    capabilities,
-                    web_server_port,
-                    web_server_secret,
-                    web_server_certificate,
-                    web_server_private_key,
-                    ssh_port,
-                    ssh_username,
-                    ssh_password,
-                    ssh_host_key,
-                    ssh_obfuscated_port,
-                    ssh_obfuscated_key,
-                    alternate_ssh_obfuscated_ports,
-                    )
-
-    def import_host(self, id, provider, provider_id, ip_address, ssh_port, ssh_username, ssh_password, ssh_host_key,
-                    stats_ssh_username, stats_ssh_password):
-        assert(self.is_locked)
-        host = Host(
-                id,
-                provider,
-                provider_id,
-                ip_address,
-                ssh_port,
-                ssh_username,
-                ssh_password,
-                ssh_host_key,
-                stats_ssh_username,
-                stats_ssh_password)
-
-        assert(host.id not in self.__hosts)
-        self.__hosts[host.id] = host
-
-    def import_server(self, server_id, host_id, ip_address, egress_ip_address, internal_ip_address,
-                      propagation_channel_id, is_embedded, is_permanent, discovery_date_range, capabilities, web_server_port,
-                      web_server_secret, web_server_certificate, web_server_private_key, ssh_port, ssh_username,
-                      ssh_password, ssh_host_key):
-        assert(self.is_locked)
-        server = Server(
-                    server_id,
-                    host_id,
-                    ip_address,
-                    egress_ip_address,
-                    internal_ip_address,
-                    propagation_channel_id,
-                    is_embedded,
-                    is_permanent,
-                    discovery_date_range,
-                    capabilities,
-                    web_server_port,
-                    web_server_secret,
-                    web_server_certificate,
-                    web_server_private_key,
-                    ssh_port,
-                    ssh_username,
-                    ssh_password,
-                    ssh_host_key)
-
-        assert(server.id not in self.__servers)
-        self.__servers[server.id] = server
-
-    def __disable_server(self, server):
-        assert(self.is_locked)
-        # Prevent users from establishing new connections to this server,
-        # while allowing existing connections to be maintained.
-        server.capabilities['handshake'] = False
-        server.capabilities['SSH'] = False
-        server.capabilities['OSSH'] = False
-        server.capabilities['FRONTED-MEEK'] = False
-        server.capabilities['UNFRONTED-MEEK'] = False
-        host = self.__hosts[server.host_id]
-        servers = [s for s in self.__servers.itervalues() if s.host_id == server.host_id]
-        psi_ops_install.install_firewall_rules(host, servers, plugins, False) # No need to update the malware blacklist
-        # NOTE: caller is responsible for saving now
-        #self.save()
-
-    def __count_users_on_host(self, host_id):
-        vpn_users = int(self.run_command_on_host(self.__hosts[host_id],
-                                                 'ifconfig | grep ppp | wc -l'))
-        ssh_users = int(self.run_command_on_host(self.__hosts[host_id],
-                                                 'ps ax | grep ssh | grep psiphon | wc -l')) / 2
-        return vpn_users + ssh_users
-
-    def __upgrade_host_datacenter_names(self):
-        if self.__linode_account.api_key:
-            linode_datacenter_names = psi_linode.get_datacenter_names(self.__linode_account)
-            for host in self.__hosts.itervalues():
-                if host.provider.lower() == 'linode':
-                    host.datacenter_name = str(linode_datacenter_names[host.provider_id])
-                else:
-                    host.datacenter_name = str(host.provider)
-
-    def __prune_servers(self, servers):
-        number_removed = 0
-        number_disabled = 0
-        for server in servers:
-            users_on_host = self.__count_users_on_host(server.host_id)
-            if users_on_host == 0:
-                self.remove_host(server.host_id)
-                number_removed += 1
-            elif users_on_host < 50:
-                self.__disable_server(server)
-                number_disabled += 1
-        return number_removed, number_disabled
-
-    def prune_propagation_channel_servers(self, propagation_channel_name,
-                                          max_discovery_server_age_in_days=None,
-                                          max_propagation_server_age_in_days=None):
-        assert(self.is_locked)
-
-        propagation_channel = self.get_propagation_channel_by_name(propagation_channel_name)
-        now = datetime.datetime.now()
-        today = datetime.datetime(now.year, now.month, now.day)
-
-        # Remove old servers with low activity
-        number_removed = 0
-        number_disabled = 0
-
-        if max_discovery_server_age_in_days == None:
-            max_discovery_server_age_in_days = propagation_channel.max_discovery_server_age_in_days
-        if max_discovery_server_age_in_days > 0:
-            old_discovery_servers = [server for server in self.__servers.itervalues()
-                if server.propagation_channel_id == propagation_channel.id
-                and server.discovery_date_range
-                and server.discovery_date_range[1] < (today - datetime.timedelta(days=max_discovery_server_age_in_days))
-                and self.__hosts[server.host_id].provider in ['linode', 'digitalocean']]
-            removed, disabled = self.__prune_servers(old_discovery_servers)
-            number_removed += removed
-            number_disabled += disabled
-
-        if max_propagation_server_age_in_days == None:
-            max_propagation_server_age_in_days = propagation_channel.max_propagation_server_age_in_days
-        if max_propagation_server_age_in_days > 0:
-            old_propagation_servers = [server for server in self.__servers.itervalues()
-                if server.propagation_channel_id == propagation_channel.id
-                and not server.discovery_date_range
-                and not server.is_embedded
-                and server.logs[0][0] < (today - datetime.timedelta(days=max_propagation_server_age_in_days))
-                and self.__hosts[server.host_id].provider in ['linode', 'digitalocean']]
-            removed, disabled = self.__prune_servers(old_propagation_servers)
-            number_removed += removed
-            number_disabled += disabled
-
-        # This deploy will update the stats server, so it doesn't try to pull stats from
-        # hosts that no longer exist
-        # NOTE: This will also call save() only if a host has been removed and
-        # __deploy_stats_config_required is set. If hosts have only been disabled, a save()
-        # might not occur. That's OK because the disabled state doesn't need to be saved.
-        self.deploy()
-
-        return number_removed, number_disabled
-
-    def replace_propagation_channel_servers(self, propagation_channel_name,
-                                            new_discovery_servers_count=None,
-                                            new_propagation_servers_count=None):
-        assert(self.is_locked)
-
-        propagation_channel = self.get_propagation_channel_by_name(propagation_channel_name)
-        now = datetime.datetime.now()
-        today = datetime.datetime(now.year, now.month, now.day)
-        tomorrow = today + datetime.timedelta(days=1)
-
-        # Use a default 1 day discovery date range.
-        new_discovery_date_range = (tomorrow, tomorrow + datetime.timedelta(days=1))
-
-        if new_discovery_servers_count == None:
-            new_discovery_servers_count = propagation_channel.new_discovery_servers_count
-        if new_propagation_servers_count == None:
-            new_propagation_servers_count = propagation_channel.new_propagation_servers_count
-
-        def _launch_new_server(_):
-            try:
-                return self.launch_new_server()
-            except:
-                return None
-
-        pool = ThreadPool(20)
-        new_servers = pool.map(_launch_new_server, [None for _ in range(new_discovery_servers_count + new_propagation_servers_count)])
-
-        failure = None
-
-        if new_discovery_servers_count > 0:
-            try:
-                self.add_servers(new_servers[:new_discovery_servers_count], propagation_channel_name, new_discovery_date_range, False)
-            except Exception as ex:
-                for line in traceback.format_exc().split('\n'):
-                    print line
-                failure = ex
-
-        if new_propagation_servers_count > 0:
-            try:
-                self.add_servers(new_servers[new_discovery_servers_count:], propagation_channel_name, None)
-            except Exception as ex:
-                for line in traceback.format_exc().split('\n'):
-                    print line
-                failure = ex
-
-        if failure:
-            raise failure
-
-    def get_existing_server_ids(self):
-        return [server.id for server in self.__servers.itervalues()] + \
-               [deleted_server.id for deleted_server in self.__deleted_servers.itervalues()]
-
-    def add_server_to_host(self, host, new_servers):
-
-        existing_servers = [server for server in self.get_servers() if server.host_id == host.id]
-        servers_on_host = existing_servers + new_servers
-
-        psi_ops_install.install_host(host, servers_on_host, self.get_existing_server_ids(), plugins)
-        host.log('install with new servers')
-
-        assert(host.id in self.__hosts)
-
-        for server in new_servers:
-            assert(server.id not in self.__servers)
-            self.__servers[server.id] = server
-
-        psi_ops_deploy.deploy_data(
-                            host,
-                            self.__compartmentalize_data_for_host(host.id))
-
-        for server in servers_on_host:
-            self.test_server(server.id, ['handshake'])
-
-    def setup_fronting_for_server(self, server_id, meek_server_fronting_domain, meek_server_fronting_host):
-        server = self.__servers[server_id]
-        host = self.__hosts[server.host_id]
-        assert(host.meek_server_port == None)
-
-        server.capabilities['FRONTED-MEEK'] = True
-        host.meek_server_fronting_domain = meek_server_fronting_domain
-        host.meek_server_fronting_host = meek_server_fronting_host
-        self.setup_meek_parameters_for_host(host, 443)
-        self.install_meek_for_host(host)
-
-    def setup_unfronted_meek_for_server(self, server_id):
-        server = self.__servers[server_id]
-        host = self.__hosts[server.host_id]
-        assert(host.meek_server_port == None)
-
-        server.capabilities['handshake'] = False
-        server.capabilities['VPN'] = False
-        server.capabilities['SSH'] = False
-        server.capabilities['OSSH'] = False
-        server.capabilities['FRONTED-MEEK'] = False
-        server.capabilities['UNFRONTED-MEEK'] = True
-        self.setup_meek_parameters_for_host(host, 80)
-        self.install_meek_for_host(host)
-
-    def setup_meek_parameters_for_host(self, host, meek_server_port):
-        assert(host.meek_server_port == None)
-        host.meek_server_port = meek_server_port
-        if not host.meek_server_obfuscated_key:
-            host.meek_server_obfuscated_key = binascii.hexlify(os.urandom(psi_ops_install.SSH_OBFUSCATED_KEY_BYTE_LENGTH))
-        if not host.meek_cookie_encryption_public_key or not host.meek_cookie_encryption_private_key:
-            keypair = json.loads(subprocess.Popen([os.path.join('.', 'keygenerator.exe')], stdout=subprocess.PIPE).communicate()[0])
-            host.meek_cookie_encryption_public_key = keypair['publicKey']
-            host.meek_cookie_encryption_private_key = keypair['privateKey']
-
-    def install_meek_for_host(self, host):
-        servers = [s for s in self.__servers.itervalues() if s.host_id == host.id]
-        psi_ops_install.install_firewall_rules(host, servers, plugins, False) # No need to update the malware blacklist
-        psi_ops_install.install_psi_limit_load(host, servers)
-        psi_ops_deploy.deploy_implementation(host, self.__discovery_strategy_value_hmac_key, plugins)
-        psi_ops_deploy.deploy_data(
-                            host,
-                            self.__compartmentalize_data_for_host(host.id))
-
-    def setup_server(self, host, servers):
-        # Install Psiphon 3 and generate configuration values
-        # Here, we're assuming one server/IP address per host
-        psi_ops_install.install_host(host, servers, self.get_existing_server_ids(), plugins)
-        host.log('install')
-        psi_ops_install.change_weekly_crontab_runday(host, None)
-        # Update database
-
-        # Add new server (we also add a host; here, the host and server are
-        # one-to-one, but legacy networks have many servers per host and we
-        # retain support for this in the data model and general functionality)
-        # Note: this must be done before deploy_data otherwise the deployed
-        # data will not include this host and server
-        assert(host.id not in self.__hosts)
-        self.__hosts[host.id] = host
-
-        for server in servers:
-            assert(server.id not in self.__servers)
-            self.__servers[server.id] = server
-
-        # Deploy will upload web server source database data and client builds
-        # (Only deploying for the new host, not broadcasting info yet...)
-        psi_ops_deploy.deploy_implementation(host, self.__discovery_strategy_value_hmac_key, plugins)
-        psi_ops_deploy.deploy_data(
-                            host,
-                            self.__compartmentalize_data_for_host(host.id))
-        psi_ops_deploy.deploy_geoip_database_autoupdates(host)
-        psi_ops_deploy.deploy_routes(host)
-        host.log('initial deployment')
-
-        for server in servers:
-            self.test_server(server.id, ['handshake'])
-
-    def launch_new_server(self):
-        provider = self._weighted_random_choice(self.__provider_ranks).provider
-
-        # This is pretty dirty. We should use some proper OO technique.
-        provider_launch_new_server = None
-        provider_account = None
-        if provider.lower() == 'linode':
-            provider_launch_new_server = psi_linode.launch_new_server
-            provider_account = self.__linode_account
-        elif provider.lower() == 'digitalocean':
-            provider_launch_new_server = psi_digitalocean.launch_new_server
-            provider_account = self.__digitalocean_account
-        elif provider.lower() == 'elastichosts':
-            provider_launch_new_server = psi_elastichosts.ElasticHosts().launch_new_server
-            provider_account = self._weighted_random_choice(self.__elastichosts_accounts)
-        else:
-            raise ValueError('bad provider value: %s' % provider)
-
-        print 'starting %s process (up to 20 minutes)...' % provider
-
-        # Create a new cloud VPS
-        def provider_launch_new_server_with_retries():
-            for _ in range(3):
-                try:
-                    return provider_launch_new_server(provider_account, plugins)
-                except Exception as ex:
-                    print str(ex)
-            raise ex
-
-        server_info = provider_launch_new_server_with_retries()
-        return server_info[0:1] + (provider.lower(),) + server_info[2:]
-
-    def add_servers(self, server_infos, propagation_channel_name, discovery_date_range, replace_others=True, server_capabilities=None):
-        assert(self.is_locked)
-        propagation_channel = self.get_propagation_channel_by_name(propagation_channel_name)
-
-        # Embedded servers (aka "propagation servers") are embedded in client
-        # builds, where as discovery servers are only revealed when clients
-        # connect to a server.
-        is_embedded_server = (discovery_date_range is None)
-
-        # The following changes will be saved if at least one server is successfully added
-
-        if replace_others:
-            # If we are creating new propagation servers, stop embedding the old ones
-            # (they are still active, but not embedded in builds or discovered)
-            # NEW: don't replace servers marked with is_permanent
-            if is_embedded_server:
-                for old_server in self.__servers.itervalues():
-                    if (old_server.propagation_channel_id == propagation_channel.id and
-                        old_server.is_embedded and
-                        not old_server.is_permanent):
-                        old_server.is_embedded = False
-                        old_server.log('unembedded')
-            # If we are creating new discovery servers, stop discovering existing ones
-            else:
-                self.__replace_propagation_channel_discovery_servers(propagation_channel.id)
-
-        self.__deploy_data_required_for_all = True
-        self.__deploy_stats_config_required = True
-
-        # Unless the node is reserved for discovery, release it through
-        # the campaigns associated with the propagation channel
-        # TODO: recover from partially complete state...
-        if is_embedded_server:
-            for sponsor in self.__sponsors.itervalues():
-                for campaign in sponsor.campaigns:
-                    if campaign.propagation_channel_id == propagation_channel.id:
-                        for platform in self.__deploy_builds_required_for_campaigns.iterkeys():
-                            self.__deploy_builds_required_for_campaigns[platform].add(
-                                    (campaign.propagation_channel_id, sponsor.id))
-                        # Don't log this, too much noise
-                        #campaign.log('marked for build and publish (new embedded server)')
-
-        for new_server_number in range(len(server_infos)):
-            server_info = server_infos[new_server_number]
-            if type(server_info) != tuple:
-                continue
-            host = Host(*server_info)
-
-            # NOTE: jsonpickle will serialize references to discovery_date_range, which can't be
-            # resolved when unpickling, if discovery_date_range is used directly.
-            # So create a copy instead.
-            discovery = self.__copy_date_range(discovery_date_range) if discovery_date_range else None
-
-            ssh_port = '22'
-            ossh_port = random.choice([53, 443])
-            capabilities = ServerCapabilities()
-            if server_capabilities:
-                capabilities = copy_server_capabilities(server_capabilities)
-            elif discovery:
-                # Discovery servers will either be OSSH-only or UNFRONTED-MEEK-only
-                capabilities['handshake'] = False
-                capabilities['VPN'] = False
-                capabilities['SSH'] = False
-                if random.random() < 0.5:
-                    capabilities['OSSH'] = False
-                    capabilities['UNFRONTED-MEEK'] = True
-            elif new_server_number % 2 == 1:
-                # We would like every other new propagation server created to be somewhat obfuscated
-                capabilities['handshake'] = False
-                capabilities['VPN'] = False
-                capabilities['SSH'] = False
-                ossh_ports = range(1,1023)
-                ossh_ports.remove(15)
-                ossh_ports.remove(25)
-                ossh_ports.remove(80)
-                ossh_ports.remove(135)
-                ossh_ports.remove(136)
-                ossh_ports.remove(137)
-                ossh_ports.remove(138)
-                ossh_ports.remove(139)
-                ossh_ports.remove(515)
-                ossh_ports.remove(593)
-                ossh_port = random.choice(ossh_ports)
-            else:
-                # Regular propagation servers also have UNFRONTED-MEEK
-                capabilities['UNFRONTED-MEEK'] = True
-
-            if capabilities['UNFRONTED-MEEK']:
-                if random.random() < 0.5:
-                    self.setup_meek_parameters_for_host(host, 80)
-                else:
-                    ossh_port = 53
-                    self.setup_meek_parameters_for_host(host, 443)
-
-            server = Server(
-                        None,
-                        host.id,
-                        host.ip_address,
-                        host.ip_address,
-                        host.ip_address,
-                        propagation_channel.id,
-                        is_embedded_server,
-                        False,
-                        discovery,
-                        capabilities,
-                        str(random.randrange(8000, 9000)),
-                        None,
-                        None,
-                        None,
-                        ssh_port,
-                        None,
-                        None,
-                        None,
-                        ossh_port)
-
-            self.setup_server(host, [server])
-
-            self.save()
-
-        # The save() above ensures new server configuration is saved to CMS before deploying new
-        # server info to the network
-
-        # This deploy will broadcast server info, propagate builds, and update
-        # the stats and email server
-        self.deploy()
-
-    def remove_hosts_from_providers(self):
-        assert(self.is_locked)
-
-        need_to_save = False
-        for host in self.__hosts_to_remove_from_providers.copy():
-            # Only hosts that can be removed via an API are removed here.
-            # Others must be manually removed.
-            provider_remove_host = None
-            if host.provider == 'linode':
-                provider_remove_host = psi_linode.remove_server
-                provider_account = self.__linode_account
-            if host.provider == 'digitalocean':
-                provider_remove_host = psi_digitalocean.remove_server
-                provider_account = self.__digitalocean_account
-            if provider_remove_host:
-                # Remove the actual host through the provider's API
-                provider_remove_host(provider_account, host.provider_id)
-                self.__hosts_to_remove_from_providers.remove(host)
-                need_to_save = True
-                # It is safe to call provider_remove_host() for a host that has
-                # already been removed, so there is no need to save() yet.
-
-        if need_to_save:
-            self.save()
-
-    def remove_host(self, host_id):
-        assert(self.is_locked)
-        host = self.__hosts[host_id]
-        host_copy = Host(
-                        host.id,
-                        host.provider,
-                        host.provider_id,
-                        host.ip_address,
-                        host.ssh_port,
-                        host.ssh_username,
-                        host.ssh_password,
-                        host.ssh_host_key,
-                        host.stats_ssh_username,
-                        host.stats_ssh_password,
-                        host.datacenter_name,
-                        host.region,
-                        host.meek_server_port,
-                        host.meek_server_obfuscated_key,
-                        host.meek_server_fronting_domain,
-                        host.meek_server_fronting_host,
-                        host.alternate_meek_server_fronting_hosts,
-                        host.meek_cookie_encryption_public_key,
-                        host.meek_cookie_encryption_private_key)
-        self.__hosts_to_remove_from_providers.add(host_copy)
-
-        # Mark host and its servers as deleted in the database. We keep the
-        # records around for historical info and to ensure we never recycle
-        # server IDs
-        server_ids_on_host = []
-        for server in self.__servers.itervalues():
-            if server.host_id == host.id:
-                server_ids_on_host.append(server.id)
-        for server_id in server_ids_on_host:
-            assert(server_id not in self.__deleted_servers)
-            deleted_server = self.__servers.pop(server_id)
-            # Clear some unneeded data that might be contributing to a MemoryError
-            deleted_server.web_server_certificate = None
-            deleted_server.web_server_secret = None
-            deleted_server.web_server_private_key = None
-            deleted_server.ssh_password = None
-            deleted_server.ssh_host_key = None
-            deleted_server.ssh_obfuscated_key = None
-            self.__deleted_servers[server_id] = deleted_server
-        # We don't assign host IDs and can't guarentee uniqueness, so not
-        # archiving deleted host keyed by ID.
-        deleted_host = self.__hosts.pop(host.id)
-        # Don't archive "deploy" logs.  They are noisy, and may contribute to
-        # a MemoryError we have observed when serializing the PsiphonNetwork object
-        for log in copy.copy(deleted_host.logs):
-            if 'deploy' in log[1]:
-                deleted_host.logs.remove(log)
-        self.__deleted_hosts.append(deleted_host)
-
-        # Clear flags that include this host id.  Update stats config.
-        if host.id in self.__deploy_implementation_required_for_hosts:
-            self.__deploy_implementation_required_for_hosts.remove(host.id)
-        self.__deploy_stats_config_required = True
-        # NOTE: If host was currently discoverable or will be in the future,
-        #       host data should be updated.
-        # NOTE: If host was currently embedded, new campaign builds are needed.
-
-        # NOTE: caller is responsible for saving now
-        #self.save()
-
-    def reinstall_host(self, host_id):
-        assert(self.is_locked)
-        host = self.__hosts[host_id]
-        servers = [server for server in self.__servers.itervalues() if server.host_id == host_id]
-        psi_ops_install.install_host(host, servers, self.get_existing_server_ids(), plugins)
-        psi_ops_deploy.deploy_implementation(host, self.__discovery_strategy_value_hmac_key, plugins)
-        # New data might have been generated
-        # NOTE that if the client version has been incremented but a full deploy has not yet been run,
-        # this following psi_ops_deploy.deploy_data call is not safe.  Data will specify a new version
-        # that is not yet available on servers (infinite download loop).
-        psi_ops_deploy.deploy_data(
-                                host,
-                                self.__compartmentalize_data_for_host(host.id))
-        host.log('reinstall')
-
-    def reinstall_hosts(self):
-        assert(self.is_locked)
-        psi_ops_deploy.run_in_parallel(25, self.reinstall_host, [host.id for host in self.__hosts.itervalues()])
-
-    def set_servers_propagation_channel_and_discovery_date_range(self, server_names, propagation_channel_name, discovery_date_range, replace_others=True):
-        assert(self.is_locked)
-        propagation_channel = self.get_propagation_channel_by_name(propagation_channel_name)
-
-        if replace_others:
-            self.__replace_propagation_channel_discovery_servers(propagation_channel.id)
-
-        for server_name in server_names:
-            server = self.__servers[server_name]
-            server.propagation_channel_id = propagation_channel.id
-            server.discovery_date_range = self.__copy_date_range(discovery_date_range)
-            server.log('propagation channel set to %s' % (propagation_channel.id,))
-            server.log('discovery_date_range set to %s - %s' % (server.discovery_date_range[0].isoformat(),
-                                                                server.discovery_date_range[1].isoformat()))
-
-        self.__deploy_data_required_for_all = True
-
-    def __copy_date_range(self, date_range):
-        return (datetime.datetime(date_range[0].year,
-                                  date_range[0].month,
-                                  date_range[0].day,
-                                  date_range[0].hour,
-                                  date_range[0].minute),
-                datetime.datetime(date_range[1].year,
-                                  date_range[1].month,
-                                  date_range[1].day,
-                                  date_range[1].hour,
-                                  date_range[1].minute))
-
-    def __replace_propagation_channel_discovery_servers(self, propagation_channel_id):
-        assert(self.is_locked)
-        now = datetime.datetime.now()
-        for old_server in self.__servers.itervalues():
-            # NOTE: don't instantiate today outside of this loop, otherwise jsonpickle will
-            # serialize references to it (for all but the first server in this loop) which
-            # are not unpickle-able
-            today = datetime.datetime(now.year, now.month, now.day)
-            if (old_server.propagation_channel_id == propagation_channel_id and
-                old_server.discovery_date_range and
-                (old_server.discovery_date_range[0] <= today < old_server.discovery_date_range[1])):
-                old_server.discovery_date_range = (old_server.discovery_date_range[0], today)
-                old_server.log('replaced')
-
-    def _weighted_random_choice(self, choices):
-        '''
-        Assumes that each choice has a "rank" attribute, and that the rank is an integer.
-        Returns the chosen members of the choices iterable.
-        '''
-        if not choices:
-            raise ValueError('choices must not be empty')
-
-        rank_total = sum([choice.rank for choice in choices])
-        rand = random.randrange(rank_total)
-        rank_accum = 0
-        for choice in choices:
-            rank_accum += choice.rank
-            if rank_accum > rand:
-                break
-        return choice
-
-    def __get_remote_server_list_signing_key_pair(self):
-        if not self.__remote_server_list_signing_key_pair:
-            assert(self.is_locked)
-            self.__remote_server_list_signing_key_pair = \
-                RemoteServerSigningKeyPair(
-                    psi_ops_crypto_tools.generate_key_pair(
-                        REMOTE_SERVER_SIGNING_KEY_PAIR_PASSWORD))
-
-        # This may be serialized/deserialized into a unicode string, but M2Crypto won't accept that.
-        # The key pair should only contain ascii anyways, so encoding to ascii should be safe.
-        self.__remote_server_list_signing_key_pair.pem_key_pair = \
-            self.__remote_server_list_signing_key_pair.pem_key_pair.encode('ascii', 'ignore')
-        return self.__remote_server_list_signing_key_pair
-
-    def create_feedback_encryption_key_pair(self):
-        '''
-        Generate a feedback encryption key pair and wrapping password.
-        Overwrites any existing values.
-        '''
-
-        assert(self.is_locked)
-
-        if self.__feedback_encryption_key_pair:
-            print('WARNING: You are overwriting the previous value')
-
-        password = psi_utils.generate_password()
-
-        self.__feedback_encryption_key_pair = \
-            FeedbackEncryptionKeyPair(
-                psi_ops_crypto_tools.generate_key_pair(password),
-                password)
-
-    def get_feedback_encryption_key_pair(self):
-        '''
-        Retrieves the feedback encryption keypair and wrapping password.
-        Generates those values if they don't already exist.
-        '''
-
-        if not self.__feedback_encryption_key_pair:
-            self.create_feedback_encryption_key_pair()
-
-        # This may be serialized/deserialized into a unicode string, but M2Crypto won't accept that.
-        # The key pair should only contain ascii anyways, so encoding to ascii should be safe.
-        self.__feedback_encryption_key_pair.pem_key_pair = \
-            self.__feedback_encryption_key_pair.pem_key_pair.encode('ascii', 'ignore')
-        return self.__feedback_encryption_key_pair
-
-    def create_routes_signing_key_pair(self):
-        '''
-        Generate a routes signing key pair and wrapping password.
-        Overwrites any existing values.
-        '''
-
-        assert(self.is_locked)
-
-        if self.__routes_signing_key_pair:
-            print('WARNING: You are overwriting the previous value')
-
-        password = psi_utils.generate_password()
-
-        self.__routes_signing_key_pair = \
-            RoutesSigningKeyPair(
-                psi_ops_crypto_tools.generate_key_pair(password),
-                password)
-
-    def get_routes_signing_key_pair(self):
-        '''
-        Retrieves the routes signing keypair and wrapping password.
-        Generates those values if they don't already exist.
-        '''
-
-        if not self.__routes_signing_key_pair:
-            self.create_routes_signing_key_pair()
-
-        # This may be serialized/deserialized into a unicode string, but M2Crypto won't accept that.
-        # The key pair should only contain ascii anyways, so encoding to ascii should be safe.
-        self.__routes_signing_key_pair.pem_key_pair = \
-            self.__routes_signing_key_pair.pem_key_pair.encode('ascii', 'ignore')
-        return self.__routes_signing_key_pair
-
-    def get_feedback_upload_info(self):
-        assert(self.__feedback_upload_info)
-        return self.__feedback_upload_info
-
-    def set_feedback_upload_info(self, upload_server, upload_path, upload_server_headers):
-        assert(self.is_locked)
-        if not self.__feedback_upload_info:
-            self.__feedback_upload_info = FeedbackUploadInfo(upload_server, upload_path, upload_server_headers)
-            self.__feedback_upload_info.log('FeedbackUploadInfo set for first time to: "%s", "%s", "%s"' % (upload_server, upload_path, upload_server_headers))
-        else:
-            self.__feedback_upload_info.upload_server = upload_server
-            self.__feedback_upload_info.upload_path = upload_path
-            self.__feedback_upload_info.upload_server_headers = upload_server_headers
-            self.__feedback_upload_info.log('FeedbackUploadInfo modified to: "%s", "%s", "%s"' % (upload_server, upload_path, upload_server_headers))
-
-    def __get_upgrade_package_signing_key_pair(self):
-        if not self.__upgrade_package_signing_key_pair:
-            assert(self.is_locked)
-            self.__upgrade_package_signing_key_pair = \
-                UpgradePackageSigningKeyPair(
-                    psi_ops_crypto_tools.generate_key_pair(
-                        UPGRADE_PACKAGE_SIGNING_KEY_PAIR_PASSWORD))
-
-        # This may be serialized/deserialized into a unicode string, but M2Crypto won't accept that.
-        # The key pair should only contain ascii anyways, so encoding to ascii should be safe.
-        self.__upgrade_package_signing_key_pair.pem_key_pair = \
-            self.__upgrade_package_signing_key_pair.pem_key_pair.encode('ascii', 'ignore')
-        return self.__upgrade_package_signing_key_pair
-
-    def __split_tunnel_url_format(self):
-        return 'https://s3.amazonaws.com/psiphon/routes/%s.route.zlib.json' # TODO get it from psi_ops_s3
-
-    def __split_tunnel_signature_public_key(self):
-        return psi_ops_crypto_tools.get_base64_der_public_key(
-                self.get_routes_signing_key_pair().pem_key_pair,
-                self.get_routes_signing_key_pair().password)
-
-    def __split_tunnel_dns_server(self):
-        return '8.8.4.4'  # TODO get it from psinet?
-
-    def build(
-            self,
-            propagation_channel_name,
-            sponsor_name,
-            remote_server_list_url_split,
-            info_link_url,
-            upgrade_url_split,
-            get_new_version_url,
-            get_new_version_email,
-            faq_url,
-            privacy_policy_url,
-            platforms=None,
-            test=False):
-        if not platforms:
-            platforms = [CLIENT_PLATFORM_WINDOWS, CLIENT_PLATFORM_ANDROID]
-
-        propagation_channel = self.get_propagation_channel_by_name(propagation_channel_name)
-        sponsor = self.get_sponsor_by_name(sponsor_name)
-        encoded_server_list, expected_egress_ip_addresses = \
-                    self.__get_encoded_server_list(propagation_channel.id, test=test, include_propagation_servers=False)
-
-        remote_server_list_signature_public_key = \
-            psi_ops_crypto_tools.get_base64_der_public_key(
-                self.__get_remote_server_list_signing_key_pair().pem_key_pair,
-                REMOTE_SERVER_SIGNING_KEY_PAIR_PASSWORD)
-
-        feedback_encryption_public_key = \
-            psi_ops_crypto_tools.get_base64_der_public_key(
-                self.get_feedback_encryption_key_pair().pem_key_pair,
-                self.get_feedback_encryption_key_pair().password)
-
-        feedback_upload_info = self.get_feedback_upload_info()
-
-        upgrade_signature_public_key = \
-            psi_ops_crypto_tools.get_base64_der_public_key(
-                self.__get_upgrade_package_signing_key_pair().pem_key_pair,
-                UPGRADE_PACKAGE_SIGNING_KEY_PAIR_PASSWORD)
-
-        builders = {
-            CLIENT_PLATFORM_WINDOWS: psi_ops_build_windows.build_client,
-            CLIENT_PLATFORM_ANDROID: psi_ops_build_android.build_client
-        }
-
-        for plugin in plugins:
-            if hasattr(plugin, 'build_android_client'):
-                builders[CLIENT_PLATFORM_ANDROID] = plugin.build_android_client
-
-        sponsor_banner = sponsor.banner
-        if sponsor.use_data_from_sponsor_id:
-            sponsor_banner = self.__sponsors[sponsor.use_data_from_sponsor_id].banner
-
-        return [builders[platform](
-                        propagation_channel.id,
-                        sponsor.id,
-                        base64.b64decode(sponsor_banner),
-                        encoded_server_list,
-                        remote_server_list_signature_public_key,
-                        remote_server_list_url_split,
-                        feedback_encryption_public_key,
-                        feedback_upload_info.upload_server,
-                        feedback_upload_info.upload_path,
-                        feedback_upload_info.upload_server_headers,
-                        info_link_url,
-                        upgrade_signature_public_key,
-                        upgrade_url_split,
-                        get_new_version_url,
-                        get_new_version_email,
-                        faq_url,
-                        privacy_policy_url,
-                        self.__split_tunnel_url_format(),
-                        self.__split_tunnel_signature_public_key(),
-                        self.__split_tunnel_dns_server(),
-                        self.__client_versions[platform][-1].version if self.__client_versions[platform] else 0,
-                        propagation_channel.propagator_managed_upgrades,
-                        test,
-                        list(self.__android_home_tab_url_exclusions)) for platform in platforms]
-
-    '''
-    # DEFUNCT: Should we wish to use this function in the future, it will need
-    # to be heavily updated to work with the current data structures, etc.
-    def build_android_library(
-            self,
-            propagation_channel_name,
-            sponsor_name):
-
-        propagation_channel = self.get_propagation_channel_by_name(propagation_channel_name)
-        sponsor = self.get_sponsor_by_name(sponsor_name)
-
-        campaigns = filter(lambda x: x.propagation_channel_id == propagation_channel.id, sponsor.campaigns)
-        assert campaigns
-
-        encoded_server_list, _ = \
-                    self.__get_encoded_server_list(propagation_channel.id)
-
-        remote_server_list_signature_public_key = \
-            psi_ops_crypto_tools.get_base64_der_public_key(
-                self.__get_remote_server_list_signing_key_pair().pem_key_pair,
-                REMOTE_SERVER_SIGNING_KEY_PAIR_PASSWORD)
-
-        feedback_encryption_public_key = \
-            psi_ops_crypto_tools.get_base64_der_public_key(
-                self.get_feedback_encryption_key_pair().pem_key_pair,
-                self.get_feedback_encryption_key_pair().password)
-
-        feedback_upload_info = self.get_feedback_upload_info()
-
-        remote_server_list_url_split = psi_ops_s3.get_s3_bucket_resource_url_split(
-                                    campaign.s3_bucket_name,
-                                    psi_ops_s3.DOWNLOAD_SITE_REMOTE_SERVER_LIST_FILENAME)
-
-        info_link_url = psi_ops_s3.get_s3_bucket_home_page_url(campaigns[0].s3_bucket_name)
-        for plugin in plugins:
-            if hasattr(plugin, 'info_link_url'):
-                info_link_url = plugin.info_link_url(CLIENT_PLATFORM_ANDROID)
-
-        return psi_ops_build_android.build_library(
-                        propagation_channel.id,
-                        sponsor.id,
-                        encoded_server_list,
-                        remote_server_list_signature_public_key,
-                        remote_server_list_url_split,
-                        feedback_encryption_public_key,
-                        feedback_upload_info.upload_server,
-                        feedback_upload_info.upload_path,
-                        feedback_upload_info.upload_server_headers,
-                        info_link_url,
-                        self.__client_versions[CLIENT_PLATFORM_ANDROID][-1].version if self.__client_versions[CLIENT_PLATFORM_ANDROID] else 0)
-    '''
-
-    def __make_upgrade_package_from_build(self, build_filename):
-        with open(build_filename, 'rb') as f:
-            data = f.read()
-        authenticated_data_package  = \
-            psi_ops_crypto_tools.make_signed_data(
-                self.__get_upgrade_package_signing_key_pair().pem_key_pair,
-                UPGRADE_PACKAGE_SIGNING_KEY_PAIR_PASSWORD,
-                base64.b64encode(data))
-        upgrade_filename = build_filename + psi_ops_s3.DOWNLOAD_SITE_UPGRADE_SUFFIX
-        f = gzip.open(upgrade_filename, 'wb')
-        try:
-            f.write(authenticated_data_package)
-        finally:
-            f.close()
-        return upgrade_filename
-
-    def deploy(self):
-        # Deploy as required:
-        #
-        # - Implementation to flagged hosts
-        # - Builds for required channels and sponsors
-        # - Publish, tweet
-        # - Data to all hosts
-        # - Email and stats server config
-        # - Remove hosts from providers that are marked for removal
-        #
-        # NOTE: Order is important. Hosts get new implementation before
-        # new data, in case schema has changed; deploy builds before
-        # deploying new data so an upgrade is available when it's needed
-
-        assert(self.is_locked)
-
-        # Host implementation
-
-        hosts = [self.__hosts[host_id] for host_id in self.__deploy_implementation_required_for_hosts]
-        psi_ops_deploy.deploy_implementation_to_hosts(hosts, self.__discovery_strategy_value_hmac_key, plugins)
-
-        if len(self.__deploy_implementation_required_for_hosts) > 0:
-            self.__deploy_implementation_required_for_hosts.clear()
-            self.save()
-
-        # Build
-
-        for platform in self.__deploy_builds_required_for_campaigns.iterkeys():
-            deployed_builds_for_platform = False
-            for target in self.__deploy_builds_required_for_campaigns[platform].copy():
-
-                propagation_channel_id, sponsor_id = target
-                propagation_channel = self.__propagation_channels[propagation_channel_id]
-                sponsor = self.__sponsors[sponsor_id]
-
-                for campaign in filter(lambda x: x.propagation_channel_id == propagation_channel_id, sponsor.campaigns):
-
-                    if campaign.platforms != None and not platform in campaign.platforms:
-                        continue
-
-                    if not campaign.s3_bucket_name:
-                        campaign.s3_bucket_name = psi_ops_s3.create_s3_website_bucket_name()
-                        campaign.log('created s3 bucket %s' % (campaign.s3_bucket_name,))
-
-                        # We're no longer actually creating buckets, so we
-                        # don't need to save here.
-                        # self.save()  # don't leak buckets
-
-                        # When creating a new bucket we'll load the website into
-                        # it. Rather than setting flags in all of the creation
-                        # methods, we'll use the above creation as the chokepoint.
-                        # After this we just have to worry about website updates.
-                        # Note that this generates the site. It's not very efficient
-                        # to do that here, but it happens infrequently enough to be okay.
-                        self.update_static_site_content(sponsor, campaign, True)
-
-                    # Remote server list: for clients to get new servers via S3,
-                    # we embed the bucket URL in the build. The remote server
-                    # list is placed in the S3 bucket.
-
-                    remote_server_list_url_split = psi_ops_s3.get_s3_bucket_resource_url_split(
-                                                campaign.s3_bucket_name,
-                                                psi_ops_s3.DOWNLOAD_SITE_REMOTE_SERVER_LIST_FILENAME)
-
-                    info_link_url = psi_ops_s3.get_s3_bucket_home_page_url(campaign.s3_bucket_name)
-                    for plugin in plugins:
-                        if hasattr(plugin, 'info_link_url'):
-                            info_link_url = plugin.info_link_url(platform)
-
-                    remote_server_list = \
-                        psi_ops_crypto_tools.make_signed_data(
-                            self.__get_remote_server_list_signing_key_pair().pem_key_pair,
-                            REMOTE_SERVER_SIGNING_KEY_PAIR_PASSWORD,
-                            '\n'.join(self.__get_encoded_server_list(propagation_channel.id)[0]))
-
-                    # Build for each client platform
-
-                    client_build_filenames = {
-                        CLIENT_PLATFORM_WINDOWS: psi_ops_s3.DOWNLOAD_SITE_WINDOWS_BUILD_FILENAME,
-                        CLIENT_PLATFORM_ANDROID: psi_ops_s3.DOWNLOAD_SITE_ANDROID_BUILD_FILENAME
-                    }
-                    for plugin in plugins:
-                        if hasattr(plugin, 'adjust_client_build_filenames'):
-                            plugin.adjust_client_build_filenames(client_build_filenames)
-
-                    s3_upgrade_resource_name = client_build_filenames[platform] + psi_ops_s3.DOWNLOAD_SITE_UPGRADE_SUFFIX
-
-                    upgrade_url_split = psi_ops_s3.get_s3_bucket_resource_url_split(campaign.s3_bucket_name, s3_upgrade_resource_name)
-                    get_new_version_url = psi_ops_s3.get_s3_bucket_download_page_url(campaign.s3_bucket_name)
-
-                    assert(self.__default_email_autoresponder_account)
-                    get_new_version_email = self.__default_email_autoresponder_account.email_address
-                    if type(campaign.account) == EmailPropagationAccount:
-                        get_new_version_email = campaign.account.email_address
-
-                    faq_url = psi_ops_s3.get_s3_bucket_faq_url(campaign.s3_bucket_name)
-                    privacy_policy_url = psi_ops_s3.get_s3_bucket_privacy_policy_url(campaign.s3_bucket_name)
-
-                    build_filename = self.build(
-                                        propagation_channel.name,
-                                        sponsor.name,
-                                        remote_server_list_url_split,
-                                        info_link_url,
-                                        upgrade_url_split,
-                                        get_new_version_url,
-                                        get_new_version_email,
-                                        faq_url,
-                                        privacy_policy_url,
-                                        [platform])[0]
-
-                    upgrade_filename = self.__make_upgrade_package_from_build(build_filename)
-
-                    # Upload client builds
-                    # We only upload the builds for Propagation Channel IDs that need to be known for the host.
-                    # UPDATE: Now we copy all builds.  We know that this breaks compartmentalization.
-                    # However, we do not want to prevent an upgrade in the case where a user has
-                    # downloaded from multiple propagation channels, and might therefore be connecting
-                    # to a server from one propagation channel using a build from a different one.
-                    # UPDATE: Now clients get update packages out-of-band (S3). This server-hosted
-                    # upgrade capability may be resurrected in the future if necessary.
-                    #psi_ops_deploy.deploy_build_to_hosts(self.__hosts.itervalues(), build_filename)
-
-                    # Publish to propagation mechanisms
-
-                    client_version = self.__client_versions[platform][-1].version if self.__client_versions[platform] else 0
-
-                    psi_ops_s3.update_s3_download(
-                        self.__aws_account,
-                        [(build_filename, client_version, client_build_filenames[platform]),
-                         (upgrade_filename, client_version, s3_upgrade_resource_name)],
-<<<<<<< HEAD
-                        client_version,
-=======
->>>>>>> 3f5039b0
-                        remote_server_list,
-                        campaign.s3_bucket_name)
-                    # Don't log this, too much noise
-                    #campaign.log('updated s3 bucket %s' % (campaign.s3_bucket_name,))
-
-                    if campaign.propagation_mechanism_type == 'twitter':
-                        message = psi_templates.get_tweet_message(campaign.s3_bucket_name)
-                        psi_ops_twitter.tweet(campaign.account, message)
-                        campaign.log('tweeted')
-                    elif campaign.propagation_mechanism_type == 'email-autoresponder':
-                        if not self.__deploy_email_config_required:
-                            self.__deploy_email_config_required = True
-                            # Don't log this, too much noise
-                            #campaign.log('email push scheduled')
-
-                # NOTE: before we added remote server lists, it used to be that
-                # multiple campaigns with different buckets but the same prop/sponsor IDs
-                # could share one build. The "deploy_builds_required_for_campaigns" dirty
-                # flag granularity is a hold-over from that. In the current code, this
-                # means some builds may be repeated unnecessarily in a failure case.
-
-                self.__deploy_builds_required_for_campaigns[platform].remove(target)
-                deployed_builds_for_platform = True
-
-            # NOTE: it is too expensive to save too frequently.
-            # Save only after finishing all builds for a platform.
-            if deployed_builds_for_platform:
-                self.save()
-
-        # Host data
-
-        if self.__deploy_data_required_for_all:
-            psi_ops_deploy.deploy_data_to_hosts(self.get_hosts(), self.__compartmentalize_data_for_host)
-            self.__deploy_data_required_for_all = False
-            self.save()
-
-        # Email and stats server configs
-
-        if self.__deploy_stats_config_required:
-            self.push_stats_config()
-            self.__deploy_stats_config_required = False
-            self.save()
-
-        if self.__deploy_email_config_required:
-            self.push_email_config()
-            self.__deploy_email_config_required = False
-            self.save()
-
-        # Remove hosts from providers that are marked for removal
-
-        self.remove_hosts_from_providers()
-
-        #
-        # Website
-        #
-        if len(self.__deploy_website_required_for_sponsors) > 0:
-            # Generate the static website from source
-            website_generator.generate(WEBSITE_GENERATION_DIR)
-
-            # Iterate through a copy so that we can remove as we go
-            for sponsor_id in self.__deploy_website_required_for_sponsors.copy():
-                sponsor = self.__sponsors[sponsor_id]
-                for campaign in sponsor.campaigns:
-                    if not campaign.s3_bucket_name:
-                        campaign.s3_bucket_name = psi_ops_s3.create_s3_website_bucket_name()
-                        campaign.log('created s3 bucket %s' % (campaign.s3_bucket_name,))
-                        self.save()  # don't leak buckets
-
-                    self.update_static_site_content(sponsor, campaign)
-
-                self.__deploy_website_required_for_sponsors.remove(sponsor_id)
-                self.save()
-
-    def update_static_site_content(self, sponsor, campaign, do_generate=False):
-        assert(self.is_locked)
-
-        if do_generate:
-            # Generate the static website from source
-            website_generator.generate(WEBSITE_GENERATION_DIR)
-
-        assert(self.__default_email_autoresponder_account)
-        get_new_version_email = self.__default_email_autoresponder_account.email_address
-        if type(campaign.account) == EmailPropagationAccount:
-            get_new_version_email = campaign.account.email_address
-
-        sponsor_website_banner = sponsor.website_banner
-        sponsor_website_banner_link = sponsor.website_banner_link
-        if sponsor.use_data_from_sponsor_id:
-            sponsor_website_banner = self.__sponsors[sponsor.use_data_from_sponsor_id].website_banner
-            sponsor_website_banner_link = self.__sponsors[sponsor.use_data_from_sponsor_id].website_banner_link
-
-        psi_ops_s3.update_website(
-                        self.__aws_account,
-                        campaign.s3_bucket_name,
-                        campaign.custom_download_site,
-                        WEBSITE_GENERATION_DIR,
-                        sponsor_website_banner,
-                        sponsor_website_banner_link,
-                        get_new_version_email)
-        campaign.log('updated website in S3 bucket %s' % (campaign.s3_bucket_name,))
-
-    def update_routes(self):
-        assert(self.is_locked)  # (host.log is called by deploy)
-        psi_routes.make_routes()
-        psi_ops_deploy.deploy_routes_to_hosts(self.__hosts.values())
-
-    def update_external_signed_routes(self):
-        psi_routes.make_signed_routes(
-                self.get_routes_signing_key_pair().pem_key_pair,
-                self.get_routes_signing_key_pair().password)
-        psi_ops_s3.upload_signed_routes(
-                self.__aws_account,
-                psi_routes.GEO_ROUTES_ROOT,
-                psi_routes.GEO_ROUTES_SIGNED_EXTENSION)
-
-    def push_stats_config(self):
-        assert(self.is_locked)
-        print 'push stats config...'
-
-        temp_file = tempfile.NamedTemporaryFile(delete=False)
-        try:
-            temp_file.write(self.__compartmentalize_data_for_stats_server())
-            temp_file.close()
-            psi_ops_cms.import_document(temp_file.name, True)
-            self.__stats_server_account.log('pushed')
-        finally:
-            try:
-                os.remove(temp_file.name)
-            except:
-                pass
-
-    def push_email_config(self):
-        # Generate the email server config file, which is a JSON format
-        # mapping every request email to a response body containing
-        # download links.
-        # Currently, we generate the entire config file for any change.
-
-        assert(self.is_locked)
-        print 'push email config...'
-
-        emails = []
-        for sponsor in self.__sponsors.itervalues():
-            for campaign in sponsor.campaigns:
-                if (campaign.propagation_mechanism_type == 'email-autoresponder' and
-                    campaign.s3_bucket_name != None):
-
-                    # Email without attachments
-                    emails.append(
-                        {
-                         'email_addr': campaign.account.email_address,
-                         'body':
-                            [
-                                ['plain', psi_templates.get_plaintext_email_content(
-                                                campaign.s3_bucket_name,
-                                                campaign.languages)],
-                                ['html', psi_templates.get_html_email_content(
-                                                campaign.s3_bucket_name,
-                                                campaign.languages)]
-                            ],
-                         'attachments': None,
-                         'send_method': 'SES'
-                        })
-
-                    # Email with attachments
-                    attachments = []
-                    if campaign.platforms == None or CLIENT_PLATFORM_WINDOWS in campaign.platforms:
-                        attachments.append([campaign.s3_bucket_name,
-                                            psi_ops_s3.DOWNLOAD_SITE_WINDOWS_BUILD_FILENAME,
-                                            psi_ops_s3.EMAIL_RESPONDER_WINDOWS_ATTACHMENT_FILENAME])
-                    if campaign.platforms == None or CLIENT_PLATFORM_ANDROID in campaign.platforms:
-                        attachments.append([campaign.s3_bucket_name,
-                                            psi_ops_s3.DOWNLOAD_SITE_ANDROID_BUILD_FILENAME,
-                                            psi_ops_s3.EMAIL_RESPONDER_ANDROID_ATTACHMENT_FILENAME])
-
-                    emails.append(
-                        {
-                         'email_addr': campaign.account.email_address,
-                         'body':
-                            [
-                                ['plain', psi_templates.get_plaintext_attachment_email_content(
-                                                campaign.s3_bucket_name,
-                                                psi_ops_s3.EMAIL_RESPONDER_WINDOWS_ATTACHMENT_FILENAME,
-                                                psi_ops_s3.EMAIL_RESPONDER_ANDROID_ATTACHMENT_FILENAME,
-                                                campaign.languages,
-                                                campaign.platforms)],
-                                ['html', psi_templates.get_html_attachment_email_content(
-                                                campaign.s3_bucket_name,
-                                                psi_ops_s3.EMAIL_RESPONDER_WINDOWS_ATTACHMENT_FILENAME,
-                                                psi_ops_s3.EMAIL_RESPONDER_ANDROID_ATTACHMENT_FILENAME,
-                                                campaign.languages,
-                                                campaign.platforms)]
-                            ],
-                         'attachments': attachments,
-                         'send_method': 'SMTP'
-                        })
-                    # Don't log this, too much noise
-                    #campaign.log('configuring email')
-
-        psi_ops_s3.put_string_to_key_in_bucket(self.__aws_account,
-                                               self.__automation_bucket,
-                                               EMAIL_RESPONDER_CONFIG_BUCKET_KEY,
-                                               json.dumps(emails, indent=2),
-                                               False)  # not public
-
-    def add_server_version(self):
-        assert(self.is_locked)
-        # Marks all hosts for re-deployment of server implementation
-        for host in self.__hosts.itervalues():
-            self.__deploy_implementation_required_for_hosts.add(host.id)
-            host.log('marked for implementation deployment')
-
-    def add_client_version(self, platform, description):
-        assert(self.is_locked)
-        assert(platform in [CLIENT_PLATFORM_WINDOWS, CLIENT_PLATFORM_ANDROID])
-        # Records the new version number to trigger upgrades
-        next_version = 1
-        if len(self.__client_versions[platform]) > 0:
-            next_version = int(self.__client_versions[platform][-1].version) + 1
-        client_version = ClientVersion(str(next_version), description)
-        self.__client_versions[platform].append(client_version)
-        # Mark deploy flag to rebuild and upload all clients
-        for sponsor in self.__sponsors.itervalues():
-            for campaign in sponsor.campaigns:
-                self.__deploy_builds_required_for_campaigns[platform].add(
-                        (campaign.propagation_channel_id, sponsor.id))
-                campaign.log('marked for build and publish (upgraded %s client)' % (platform,))
-        # Need to deploy data as well for auto-update
-        self.__deploy_data_required_for_all = True
-
-    def get_server_entry(self, server_id):
-        server = filter(lambda x: x.id == server_id, self.__servers.itervalues())[0]
-        return self.__get_encoded_server_entry(server)
-
-    def deploy_implementation_and_data_for_host_with_server(self, server_id):
-        server = filter(lambda x: x.id == server_id, self.__servers.itervalues())[0]
-        host = filter(lambda x: x.id == server.host_id, self.__hosts.itervalues())[0]
-        psi_ops_deploy.deploy_implementation(host, self.__discovery_strategy_value_hmac_key, plugins)
-        psi_ops_deploy.deploy_data(host, self.__compartmentalize_data_for_host(host.id))
-
-    def deploy_implementation_and_data_for_propagation_channel(self, propagation_channel_name):
-        propagation_channel = self.get_propagation_channel_by_name(propagation_channel_name)
-        servers = [server for server in self.__servers.itervalues() if server.propagation_channel_id == propagation_channel.id]
-        for server in servers:
-            self.deploy_implementation_and_data_for_host_with_server(server.id)
-
-    def set_aws_account(self, access_id, secret_key):
-        assert(self.is_locked)
-        psi_utils.update_recordtype(
-            self.__aws_account,
-            access_id=access_id, secret_key=secret_key)
-
-    def upsert_provider_rank(self, provider, rank):
-        '''
-        Inserts or updates a Provider-Rank entry. The "key" for an entry is provider.
-        rank: the higher the score, the more the provider will be preferred when
-            provideres are being randomly selected among.
-        '''
-        assert(self.is_locked)
-        if provider not in ProviderRank.provider_values:
-            raise ValueError('bad provider value: %s' % provider)
-
-        pr = ProviderRank()
-        found = False
-        for existing_pr in self.__provider_ranks:
-            if existing_pr.provider == provider:
-                pr = existing_pr
-                found = True
-                break
-
-        if not found:
-            self.__provider_ranks.append(pr)
-
-        psi_utils.update_recordtype(
-            pr,
-            provider=provider, rank=rank)
-
-    def set_linode_account(self, api_key, base_id, base_ip_address, base_ssh_port,
-                           base_root_password, base_stats_username, base_host_public_key,
-                           base_known_hosts_entry, base_rsa_private_key, base_rsa_public_key,
-                           base_tarball_path):
-        assert(self.is_locked)
-        psi_utils.update_recordtype(
-            self.__linode_account,
-            api_key=api_key, base_id=base_id, base_ip_address=base_ip_address,
-            base_ssh_port=base_ssh_port, base_root_password=base_root_password,
-            base_stats_username=base_stats_username, base_host_public_key=base_host_public_key,
-            base_known_hosts_entry=base_known_hosts_entry, base_rsa_private_key=base_rsa_private_key,
-            base_rsa_public_key=base_rsa_public_key, base_tarball_path=base_tarball_path)
-
-    def set_digitalocean_account(self, client_id, api_key, base_id, base_size_id, base_region_id, base_ssh_port,
-                                 base_stats_username, base_host_public_key,
-                                 base_rsa_private_key, ssh_key_template_id):
-        assert(self.is_locked)
-        psi_utils.update_recordtype(
-            self.__digitalocean_account,
-            client_id=client_id, api_key=api_key, base_id=base_id,
-            base_size_id=base_size_id, base_region_id=base_region_id, base_ssh_port=base_ssh_port,
-            base_stats_username=base_stats_username, base_host_public_key=base_host_public_key,
-            base_rsa_private_key=base_rsa_private_key, ssh_key_template_id=ssh_key_template_id)
-
-    def upsert_elastichosts_account(self, zone, uuid, api_key, base_drive_id,
-                                    cpu, mem, base_host_public_key, root_username,
-                                    base_root_password, base_ssh_port, stats_username, rank):
-        '''
-        Inserts or updates an ElasticHosts account information entry. The "key"
-        for an entry is zone+uuid.
-        rank: the higher the score, the more the account will be preferred when
-            the ElasticHosts accounts are being randomly selected among.
-        '''
-        assert(self.is_locked)
-        if zone not in ElasticHostsAccount.zone_values:
-            raise ValueError('bad zone value: %s' % zone)
-
-        acct = ElasticHostsAccount()
-        found = False
-        for existing_acct in self.__elastichosts_accounts:
-            if existing_acct.zone == zone and existing_acct.uuid == uuid:
-                acct = existing_acct
-                found = True
-                break
-
-        if not found:
-            self.__elastichosts_accounts.append(acct)
-
-        psi_utils.update_recordtype(
-            acct,
-            zone=zone, uuid=uuid,
-            api_key=acct.api_key if api_key is None else api_key,
-            base_drive_id=acct.base_drive_id if base_drive_id is None else base_drive_id,
-            cpu=acct.cpu if cpu is None else cpu,
-            mem=acct.mem if mem is None else mem,
-            base_host_public_key=acct.base_host_public_key if base_host_public_key is None else base_host_public_key,
-            root_username=acct.root_username if root_username is None else root_username,
-            base_root_password=acct.base_root_password if base_root_password is None else base_root_password,
-            base_ssh_port=acct.base_ssh_port if base_ssh_port is None else base_ssh_port,
-            stats_username=acct.stats_username if stats_username is None else stats_username,
-            rank=acct.rank if rank is None else rank)
-
-    def set_automation_bucket(self, bucket):
-        assert(self.is_locked)
-        self.__automation_bucket = bucket
-        self.__deploy_email_config_required = True
-        # TODO: Log the change? Where?
-
-    def set_stats_server_account(self, ip_address, ssh_port,
-                                 ssh_username, ssh_password, ssh_host_key):
-        assert(self.is_locked)
-        psi_utils.update_recordtype(
-            self.__stats_server_account,
-            ip_address=ip_address, ssh_port=ssh_port, ssh_username=ssh_username,
-            ssh_password=ssh_password, ssh_host_key=ssh_host_key)
-
-    def add_speed_test_url(self, server_address, server_port, request_path):
-        assert(self.is_locked)
-        if (server_address, server_port, request_path) not in [
-                (s.server_address, s.server_port, s.request_path) for s in self.__speed_test_urls]:
-            self.__speed_test_urls.append(SpeedTestURL(server_address, server_port, request_path))
-            self.__deploy_data_required_for_all = True
-
-    def __get_encoded_server_entry(self, server):
-        # Double-check that we're not giving our blank server credentials
-        # ...this has happened in the past when following manual build steps
-        assert(len(server.ip_address) > 1)
-        assert(len(server.web_server_port) > 1)
-        assert(len(server.web_server_secret) > 1)
-        assert(len(server.web_server_certificate) > 1)
-
-        # Extended (i.e., new) entry fields are in a JSON string
-        extended_config = {}
-
-        # NOTE: also putting original values in extended config for easier parsing for new clients
-        extended_config['ipAddress'] = server.ip_address
-        extended_config['webServerPort'] = server.web_server_port
-        extended_config['webServerSecret'] = server.web_server_secret
-        extended_config['webServerCertificate'] = server.web_server_certificate
-
-        extended_config['sshPort'] = int(server.ssh_port) if server.ssh_port else 0
-        extended_config['sshUsername'] = server.ssh_username if server.ssh_username else ''
-        extended_config['sshPassword'] = server.ssh_password if server.ssh_password else ''
-
-        extended_config['sshHostKey'] = ''
-        if server.ssh_host_key:
-            ssh_host_key_type, extended_config['sshHostKey'] = server.ssh_host_key.split(' ')
-            assert(ssh_host_key_type == 'ssh-rsa')
-
-        extended_config['sshObfuscatedPort'] = int(server.ssh_obfuscated_port) if server.ssh_obfuscated_port else 0
-        # Use the latest alternate port unless tunneling through meek
-        if server.alternate_ssh_obfuscated_ports and not (server.capabilities['FRONTED-MEEK'] or server.capabilities['UNFRONTED-MEEK']):
-            extended_config['sshObfuscatedPort'] = int(server.alternate_ssh_obfuscated_ports[-1])
-        extended_config['sshObfuscatedKey'] = server.ssh_obfuscated_key if server.ssh_obfuscated_key else ''
-
-        host = self.__hosts[server.host_id]
-        extended_config['region'] = host.region
-
-        server_capabilities = copy_server_capabilities(server.capabilities) if server.capabilities else None
-        if server_capabilities and server_capabilities['UNFRONTED-MEEK'] and int(host.meek_server_port) == 443:
-            server_capabilities['UNFRONTED-MEEK'] = False
-            server_capabilities['UNFRONTED-MEEK-HTTPS'] = True
-
-        extended_config['meekServerPort'] = int(host.meek_server_port) if host.meek_server_port else 0
-        extended_config['meekObfuscatedKey'] = host.meek_server_obfuscated_key if host.meek_server_obfuscated_key else ''
-        extended_config['meekFrontingDomain'] = host.meek_server_fronting_domain if host.meek_server_fronting_domain else ''
-        extended_config['meekFrontingHost'] = host.meek_server_fronting_host if host.meek_server_fronting_host else ''
-        extended_config['meekCookieEncryptionPublicKey'] = host.meek_cookie_encryption_public_key if host.meek_cookie_encryption_public_key else ''
-
-        if host.meek_server_fronting_domain:
-            # Copy the set to avoid shuffling the original
-            alternate_meek_fronting_addresses = list(self.__alternate_meek_fronting_addresses[host.meek_server_fronting_domain])
-            if len(alternate_meek_fronting_addresses) > 0:
-                random.shuffle(alternate_meek_fronting_addresses)
-                extended_config['meekFrontingAddresses'] = alternate_meek_fronting_addresses[:3]
-
-            extended_config['meekFrontingAddressesRegex'] = self.__alternate_meek_fronting_addresses_regex[host.meek_server_fronting_domain]
-            extended_config['meekFrontingDisableSNI'] = self.__meek_fronting_disable_SNI[host.meek_server_fronting_domain]
-
-        if host.alternate_meek_server_fronting_hosts:
-            # Copy the set to avoid shuffling the original
-            alternate_meek_server_fronting_hosts = list(host.alternate_meek_server_fronting_hosts)
-            random.shuffle(alternate_meek_server_fronting_hosts)
-            extended_config['meekFrontingHosts'] = alternate_meek_server_fronting_hosts[:3]
-            if server_capabilities['FRONTED-MEEK']:
-                server_capabilities['FRONTED-MEEK-HTTP'] = True
-
-        extended_config['capabilities'] = [capability for capability, enabled in server_capabilities.iteritems() if enabled] if server_capabilities else []
-
-        return binascii.hexlify('%s %s %s %s %s' % (
-                                    server.ip_address,
-                                    server.web_server_port,
-                                    server.web_server_secret,
-                                    server.web_server_certificate,
-                                    json.dumps(extended_config)))
-
-    def __get_encoded_server_list(self, propagation_channel_id,
-                                  client_ip_address_strategy_value=None, event_logger=None, discovery_date=None, test=False, include_propagation_servers=True):
-        if not client_ip_address_strategy_value:
-            # embedded (propagation) server list
-            # output all servers for propagation channel ID with no discovery date
-            # NEW: include a random selection of permanent servers for greater load balancing
-            permanent_server_ids = [server.id for server in self.__servers.itervalues()
-                                    if server.propagation_channel_id != propagation_channel_id
-                                    and server.is_permanent]
-            random.shuffle(permanent_server_ids)
-
-            servers = [server for server in self.__servers.itervalues()
-                       if (server.propagation_channel_id == propagation_channel_id and
-                           (server.is_permanent or (server.is_embedded and include_propagation_servers)))
-                       or (not test and (server.id in permanent_server_ids[0:50]))]
-        else:
-            # discovery case
-            if not discovery_date:
-                discovery_date = datetime.datetime.now()
-
-
-            # All discovery servers that are discoverable on this day are eligable for discovery.
-            # Note: use used to compartmentalize this list by propagation channel, but now we
-            # do not, making more discovery servers more broadly available and feeding into
-            # the following discovery strategies.
-
-            candidate_servers = [server for server in self.__servers.itervalues()
-                                 if server.discovery_date_range is not None and
-                                 server.discovery_date_range[0] <= discovery_date < server.discovery_date_range[1]]
-
-            servers = psi_ops_discovery.select_servers(candidate_servers, client_ip_address_strategy_value)
-
-        # optional logger (used by server to log each server IP address disclosed)
-        if event_logger:
-            for server in servers:
-                event_logger(server.ip_address)
-        return ([self.__get_encoded_server_entry(server) for server in servers],
-                [server.egress_ip_address for server in servers])
-
-    def __get_sponsor_home_pages(self, sponsor_id, region, client_platform):
-        # Web server support function: fails gracefully
-        if sponsor_id not in self.__sponsors:
-            return []
-        sponsor = self.__sponsors[sponsor_id]
-        sponsor_home_pages = []
-        home_pages = sponsor.home_pages
-        if client_platform == CLIENT_PLATFORM_ANDROID:
-            if sponsor.mobile_home_pages:
-                home_pages = sponsor.mobile_home_pages
-        # case: lookup succeeded and corresponding region home page found
-        if region in home_pages:
-            sponsor_home_pages = [home_page.url for home_page in home_pages[region]]
-        # case: lookup failed or no corresponding region home page found --> use default
-        if not sponsor_home_pages and 'None' in home_pages:
-            sponsor_home_pages = [home_page.url for home_page in home_pages['None']]
-        # client_region query parameter substitution
-        sponsor_home_pages = [sponsor_home_page.replace('client_region=XX', 'client_region=' + region)
-                                for sponsor_home_page in sponsor_home_pages]
-        return sponsor_home_pages
-
-    def _get_sponsor_page_view_regexes(self, sponsor_id):
-        # Web server support function: fails gracefully
-        if sponsor_id not in self.__sponsors:
-            return []
-        sponsor = self.__sponsors[sponsor_id]
-        return sponsor.page_view_regexes
-
-    def _get_sponsor_https_request_regexes(self, sponsor_id):
-        # Web server support function: fails gracefully
-        if sponsor_id not in self.__sponsors:
-            return []
-        sponsor = self.__sponsors[sponsor_id]
-        return sponsor.https_request_regexes
-
-    def __check_upgrade(self, platform, client_version):
-        # check last version number against client version number
-        # assumes versions list is in ascending version order
-        if not self.__client_versions[platform]:
-            return None
-        last_version = self.__client_versions[platform][-1].version
-        if int(last_version) > int(client_version):
-            return last_version
-        return None
-
-    def handshake(self, server_ip_address, client_ip_address_strategy_value,
-                  client_region, propagation_channel_id, sponsor_id,
-                  client_platform_string, client_version, event_logger=None):
-        # Legacy handshake output is a series of Name:Value lines returned to
-        # the client. That format will continue to be supported (old client
-        # versions expect it), but the new format of a JSON-ified object will
-        # also be output.
-
-        config = {}
-
-        # Match a client platform to client_platform_string
-        platform = CLIENT_PLATFORM_WINDOWS
-        if CLIENT_PLATFORM_ANDROID.lower() in client_platform_string.lower():
-            platform = CLIENT_PLATFORM_ANDROID
-
-        # Randomly choose one landing page from a set of landing pages
-        # to give the client to open when connection established
-        homepages = self.__get_sponsor_home_pages(sponsor_id, client_region, platform)
-        config['homepages'] = [random.choice(homepages)] if homepages else []
-
-        # Tell client if an upgrade is available
-        config['upgrade_client_version'] = self.__check_upgrade(platform, client_version)
-
-        # Discovery
-        # NOTE: Clients are expecting at least an empty list
-        config['encoded_server_list'] = []
-        if client_ip_address_strategy_value:
-            config['encoded_server_list'], _ = \
-                        self.__get_encoded_server_list(
-                                                    propagation_channel_id,
-                                                    client_ip_address_strategy_value,
-                                                    event_logger=event_logger)
-
-        # VPN relay protocol info
-        # Note: The VPN PSK will be added in higher up the call stack
-
-        # SSH relay protocol info
-        #
-        # SSH Session ID is a randomly generated unique ID used for
-        # client-side session duration reporting
-        #
-        server = next(server for server in self.__servers.itervalues()
-                      if server.internal_ip_address == server_ip_address)
-
-        config['ssh_username'] = server.ssh_username
-        config['ssh_password'] = server.ssh_password
-        ssh_host_key_type, config['ssh_host_key'] = server.ssh_host_key.split(' ')
-        assert(ssh_host_key_type == 'ssh-rsa')
-        config['ssh_session_id'] = binascii.hexlify(os.urandom(8))
-        if server.ssh_port:
-            config['ssh_port'] = int(server.ssh_port)
-        if server.ssh_obfuscated_port:
-            config['ssh_obfuscated_port'] = int(server.ssh_obfuscated_port)
-            config['ssh_obfuscated_key'] = server.ssh_obfuscated_key
-        if server.alternate_ssh_obfuscated_ports and not (server.capabilities['FRONTED-MEEK'] or server.capabilities['UNFRONTED-MEEK']):
-            config['ssh_obfuscated_port'] = int(server.alternate_ssh_obfuscated_ports[-1])
-            config['ssh_obfuscated_key'] = server.ssh_obfuscated_key
-
-        # Give client a set of regexes indicating which pages should have individual stats
-        config['page_view_regexes'] = []
-        for sponsor_regex in self._get_sponsor_page_view_regexes(sponsor_id):
-            config['page_view_regexes'].append({
-                                                'regex': sponsor_regex.regex,
-                                                'replace': sponsor_regex.replace
-                                                })
-
-        config['https_request_regexes'] = []
-        for sponsor_regex in self._get_sponsor_https_request_regexes(sponsor_id):
-            config['https_request_regexes'].append({
-                                                'regex': sponsor_regex.regex,
-                                                'replace': sponsor_regex.replace
-                                                })
-
-        # If there are speed test URLs, select one at random and return it
-        if self.__speed_test_urls:
-            speed_test_url = random.choice(self.__speed_test_urls)
-            config['speed_test_url'] = {
-                'server_address': speed_test_url.server_address,
-                # For backwards-compatibility reasons, this can't be cast to int
-                'server_port': speed_test_url.server_port,
-                'request_path': speed_test_url.request_path
-            }
-
-        return config
-
-    def get_host_by_provider_id(self, provider_id):
-        for host in self.__hosts.itervalues():
-            if host.provider_id and host.provider_id == provider_id:
-                return host
-
-    def get_host_for_server(self, server):
-        return self.__hosts[server.host_id]
-
-    def get_hosts(self):
-        return list(self.__hosts.itervalues())
-
-    def get_servers(self):
-        return list(self.__servers.itervalues())
-
-    def get_propagation_channels(self):
-        return list(self.__propagation_channels.itervalues())
-
-    def get_sponsors(self):
-        return list(self.__sponsors.itervalues())
-
-    def __compartmentalize_data_for_host(self, host_id, discovery_date=datetime.datetime.now()):
-        # Create a compartmentalized database with only the information needed by a particular host
-        # - all propagation channels because any client may connect to servers on this host
-        # - host data
-        #   only region info is required for discovery
-        # - servers data
-        #   omit discovery servers not on this host whose discovery time period has elapsed
-        #   also, omit propagation servers not on this host
-        #   (not on this host --> because servers on this host still need to run, even if not discoverable)
-        # - send home pages for all sponsors, but omit names, banners, campaigns
-        # - send versions info for upgrades
-
-        copy = PsiphonNetwork(initialize_plugins=False)
-
-        for propagation_channel in self.__propagation_channels.itervalues():
-            copy.__propagation_channels[propagation_channel.id] = PropagationChannel(
-                                                                    propagation_channel.id,
-                                                                    '',  # Omit name
-                                                                    '',  # Omit mechanism type
-                                                                    '',  # Omit propagator_managed_upgrades
-                                                                    '',  # Omit new server counts
-                                                                    '',  # Omit new server counts
-                                                                    '',  # Omit server ages
-                                                                    '')  # Omit server ages
-
-        for host in self.__hosts.itervalues():
-            copy.__hosts[host.id] = Host(
-                                        host.id,
-                                        '',  # Omit: provider isn't needed
-                                        '',  # Omit: provider_id isn't needed
-                                        '',  # Omit: ip_address isn't needed
-                                        '',  # Omit: ssh_port isn't needed
-                                        '',  # Omit: root ssh_username isn't needed
-                                        '',  # Omit: root ssh_password isn't needed
-                                        '',  # Omit: ssh_host_key isn't needed
-                                        '',  # Omit: stats_ssh_username isn't needed
-                                        '',  # Omit: stats_ssh_password isn't needed
-                                        '',  # Omit: datacenter_name isn't needed
-                                        host.region,
-                                        host.meek_server_port,
-                                        host.meek_server_obfuscated_key,
-                                        host.meek_server_fronting_domain,
-                                        host.meek_server_fronting_host,
-                                        [],  # Omit: alternate_meek_server_fronting_hosts isn't needed
-                                        host.meek_cookie_encryption_public_key,
-                                        '')  # Omit: meek_cookie_encryption_private_key isn't needed
-
-        for server in self.__servers.itervalues():
-            if ((server.discovery_date_range and server.host_id != host_id and server.discovery_date_range[1] <= discovery_date) or
-                (not server.discovery_date_range and server.host_id != host_id)):
-                continue
-
-            copy.__servers[server.id] = Server(
-                                                server.id,
-                                                server.host_id,
-                                                server.ip_address,
-                                                server.egress_ip_address,
-                                                server.internal_ip_address,
-                                                server.propagation_channel_id,
-                                                server.is_embedded,
-                                                server.is_permanent,
-                                                server.discovery_date_range,
-                                                server.capabilities,
-                                                server.web_server_port,
-                                                server.web_server_secret,
-                                                server.web_server_certificate,
-                                                server.web_server_private_key,
-                                                server.ssh_port,
-                                                server.ssh_username,
-                                                server.ssh_password,
-                                                server.ssh_host_key,
-                                                server.ssh_obfuscated_port,
-                                                server.ssh_obfuscated_key,
-                                                server.alternate_ssh_obfuscated_ports)
-
-        for sponsor in self.__sponsors.itervalues():
-            sponsor_data = sponsor
-            if sponsor.use_data_from_sponsor_id:
-                sponsor_data = self.__sponsors[sponsor.use_data_from_sponsor_id]
-            copy_sponsor = Sponsor(
-                                sponsor.id,
-                                '',  # Omit name
-                                '',  # Omit banner
-                                None,  # Omit website_banner
-                                None,  # Omit website_banner_link
-                                {},
-                                {},
-                                [],  # Omit campaigns
-                                [],
-                                [])
-            for region, home_pages in sponsor_data.home_pages.iteritems():
-                copy_sponsor.home_pages[region] = []
-                for home_page in home_pages:
-                    copy_sponsor.home_pages[region].append(SponsorHomePage(
-                                                             home_page.region,
-                                                             home_page.url))
-            for region, mobile_home_pages in sponsor_data.mobile_home_pages.iteritems():
-                copy_sponsor.mobile_home_pages[region] = []
-                for mobile_home_page in mobile_home_pages:
-                    copy_sponsor.mobile_home_pages[region].append(SponsorHomePage(
-                                                             mobile_home_page.region,
-                                                             mobile_home_page.url))
-            for page_view_regex in sponsor_data.page_view_regexes:
-                copy_sponsor.page_view_regexes.append(SponsorRegex(
-                                                             page_view_regex.regex,
-                                                             page_view_regex.replace))
-            for https_request_regex in sponsor_data.https_request_regexes:
-                copy_sponsor.https_request_regexes.append(SponsorRegex(
-                                                             https_request_regex.regex,
-                                                             https_request_regex.replace))
-            copy.__sponsors[copy_sponsor.id] = copy_sponsor
-
-        for platform in self.__client_versions.iterkeys():
-            for client_version in self.__client_versions[platform]:
-                copy.__client_versions[platform].append(ClientVersion(
-                                                client_version.version,
-                                                ''))  # Omit description
-
-        for speed_test_url in self.__speed_test_urls:
-            copy.__speed_test_urls.append(
-                SpeedTestURL(
-                    speed_test_url.server_address,
-                    speed_test_url.server_port,
-                    speed_test_url.request_path))
-
-        return jsonpickle.encode(copy)
-
-    def __compartmentalize_data_for_stats_server(self):
-        # The stats server needs to be able to connect to all hosts and needs
-        # the information to replace server IPs with server IDs, sponsor IDs
-        # with names and propagation IDs with names
-
-        copy = PsiphonNetwork(initialize_plugins=False)
-
-        for host in self.__hosts.itervalues():
-            copy.__hosts[host.id] = Host(
-                                            host.id,
-                                            host.provider,
-                                            '',  # Omit: provider id isn't needed
-                                            host.ip_address,
-                                            host.ssh_port,
-                                            '',  # Omit: root ssh username
-                                            '',  # Omit: root ssh password
-                                            host.ssh_host_key,
-                                            host.stats_ssh_username,
-                                            host.stats_ssh_password,
-                                            host.datacenter_name,
-                                            host.region,
-                                            host.meek_server_port,
-                                            host.meek_server_obfuscated_key,
-                                            host.meek_server_fronting_domain,
-                                            host.meek_server_fronting_host,
-                                            [],  # Omit: alternate_meek_server_fronting_hosts
-                                            '',  # Omit: meek_cookie_encryption_public_key
-                                            '')  # Omit: meek_cookie_encryption_private_key
-
-        for server in self.__servers.itervalues():
-            copy.__servers[server.id] = Server(
-                                            server.id,
-                                            server.host_id,
-                                            server.ip_address,
-                                            None,
-                                            server.internal_ip_address,
-                                            None,
-                                            server.is_embedded,
-                                            server.is_permanent,
-                                            server.discovery_date_range)
-                                            # Omit: propagation, web server, ssh info
-
-        for deleted_server in self.__deleted_servers.itervalues():
-            copy.__deleted_servers[deleted_server.id] = Server(
-                                            deleted_server.id,
-                                            deleted_server.host_id,
-                                            deleted_server.ip_address,
-                                            None,
-                                            deleted_server.internal_ip_address,
-                                            None,
-                                            deleted_server.is_embedded,
-                                            deleted_server.is_permanent,
-                                            deleted_server.discovery_date_range)
-                                            # Omit: propagation, web server, ssh info
-
-        for propagation_channel in self.__propagation_channels.itervalues():
-            copy.__propagation_channels[propagation_channel.id] = PropagationChannel(
-                                        propagation_channel.id,
-                                        propagation_channel.name,
-                                        [],  # Omit mechanism info
-                                        '',  # Omit propagator_managed_upgrades
-                                        '',  # Omit new server counts
-                                        '',  # Omit new server counts
-                                        '',  # Omit server ages
-                                        '')  # Omit server ages
-
-        for sponsor in self.__sponsors.itervalues():
-            copy.__sponsors[sponsor.id] = Sponsor(
-                                        sponsor.id,
-                                        sponsor.name,
-                                        '',     # omit banner
-                                        None,   # omit website_banner
-                                        None,   # omit website_banner_link
-                                        {},     # omit home_pages
-                                        {},     # omit mobile_home_pages
-                                        sponsor.campaigns,
-                                        [],     # omit page_view_regexes
-                                        [])     # omit https_request_regexes
-
-        return jsonpickle.encode(copy)
-
-    def run_command_on_host(self, host, command):
-        if type(host) == str:
-            host = self.__hosts[host]
-        ssh = psi_ssh.SSH(
-                host.ip_address, host.ssh_port,
-                host.ssh_username, host.ssh_password,
-                host.ssh_host_key)
-
-        return ssh.exec_command(command)
-
-    def run_command_on_hosts(self, command):
-
-        @psi_ops_deploy.retry_decorator_returning_exception
-        def do_run_command_on_host(host):
-            self.run_command_on_host(host, command)
-
-        psi_ops_deploy.run_in_parallel(20, do_run_command_on_host, self.__hosts.itervalues())
-
-    def copy_file_from_host(self, host, remote_source_filename, local_destination_filename):
-        ssh = psi_ssh.SSH(
-                host.ip_address, host.ssh_port,
-                host.ssh_username, host.ssh_password,
-                host.ssh_host_key)
-
-        ssh.get_file(remote_source_filename, local_destination_filename)
-
-    def copy_file_to_host(self, host, source_filename, dest_filename):
-        ssh = psi_ssh.SSH(
-                host.ip_address, host.ssh_port,
-                host.ssh_username, host.ssh_password,
-                host.ssh_host_key)
-
-        ssh.put_file(source_filename, dest_filename)
-
-    def copy_file_to_hosts(self, source_filename, dest_filename):
-
-        @psi_ops_deploy.retry_decorator_returning_exception
-        def do_copy_file_to_host(host):
-            self.copy_file_to_host(host, source_filename, dest_filename)
-
-        psi_ops_deploy.run_in_parallel(50, do_copy_file_to_host, self.__hosts.itervalues())
-
-    def __test_server(self, server, test_cases, version, test_propagation_channel_id, executable_path):
-
-        return psi_ops_test_windows.test_server(
-                                server.ip_address,
-                                server.capabilities,
-                                server.web_server_port,
-                                server.web_server_secret,
-                                [self.__get_encoded_server_entry(server)],
-                                self.__split_tunnel_url_format(),
-                                self.__split_tunnel_signature_public_key(),
-                                self.__split_tunnel_dns_server(),
-                                version,
-                                [server.egress_ip_address],
-                                test_propagation_channel_id,
-                                test_cases,
-                                executable_path)
-
-    def __test_servers(self, servers, test_cases, build_with_embedded_servers=False):
-        results = {}
-        passes = 0
-        failures = 0
-        servers_with_errors = set()
-
-        test_propagation_channel = None
-        try:
-            test_propagation_channel = self.get_propagation_channel_by_name('Testing')
-        except:
-            pass
-        test_propagation_channel_id = test_propagation_channel.id if test_propagation_channel else '0'
-
-        version = self.__client_versions[CLIENT_PLATFORM_WINDOWS][-1].version if self.__client_versions[CLIENT_PLATFORM_WINDOWS] else 0  # This uses the Windows client
-
-        executable_path = None
-        # We will need a build if no test_cases are specified (run all tests) or if at least one of the following are requested
-        if ((not build_with_embedded_servers) and
-            (not test_cases or set(test_cases).intersection(set(['VPN', 'OSSH', 'SSH'])))):
-            executable_path = psi_ops_build_windows.build_client(
-                                    test_propagation_channel_id,
-                                    '0',        # sponsor_id
-                                    None,       # banner
-                                    [],
-                                    '',         # remote_server_list_signature_public_key
-                                    ('','','','',''), # remote_server_list_url
-                                    '',         # feedback_encryption_public_key
-                                    '',         # feedback_upload_server
-                                    '',         # feedback_upload_path
-                                    '',         # feedback_upload_server_headers
-                                    '',         # info_link_url
-                                    '',         # upgrade_signature_public_key
-                                    ('','','','',''), # upgrade_url
-                                    '',         # get_new_version_url
-                                    '',         # get_new_version_email
-                                    '',         # faq_url
-                                    '',         # privacy_policy_url
-                                    self.__split_tunnel_url_format(),
-                                    self.__split_tunnel_signature_public_key(),
-                                    self.__split_tunnel_dns_server(),
-                                    version,
-                                    False,
-                                    False)
-
-        for server in servers:
-            result = self.__test_server(server, test_cases, version, test_propagation_channel_id, executable_path)
-            results[server.id] = result
-            for test_result in result.itervalues():
-                if 'FAIL' in test_result:
-                    servers_with_errors.add(server.id)
-                    break
-        # One final pass to re-test servers that failed
-        for server_id in servers_with_errors:
-            server = self.__servers[server_id]
-            result = self.__test_server(server, test_cases, version, test_propagation_channel_id, executable_path)
-            results[server.id] = result
-        # Process results
-        servers_with_errors.clear()
-        for server_id, result in results.iteritems():
-            for test_result in result.itervalues():
-                if 'FAIL' in test_result:
-                    failures += 1
-                    servers_with_errors.add(server_id)
-                else:
-                    passes += 1
-            if server_id in servers_with_errors:
-                pprint.pprint((server_id, result), stream=sys.stderr)
-            else:
-                pprint.pprint((server_id, result))
-        sys.stderr.write('servers tested:      %d\n' % (len(servers),))
-        sys.stderr.write('servers with errors: %d\n' % (len(servers_with_errors),))
-        sys.stderr.write('tests passed:        %d\n' % (passes,))
-        sys.stderr.write('tests failed:        %d\n' % (failures,))
-        sys.stderr.write('SUCCESS\n' if failures == 0 else 'FAIL\n')
-        assert(failures == 0)
-
-    def test_server(self, server_id, test_cases=None, build_with_embedded_servers=False):
-        if not server_id in self.__servers:
-            print 'Server "%s" not found' % (server_id,)
-        elif self.__servers[server_id].propagation_channel_id == None:
-            print 'Server "%s" does not have a propagation channel id' % (server_id,)
-        else:
-            servers = [self.__servers[server_id]]
-            self.__test_servers(servers, test_cases, build_with_embedded_servers)
-
-    def test_host(self, host_id, test_cases=None):
-        if not host_id in self.__hosts:
-            print 'Host "%s" not found' % (host_id,)
-        else:
-            servers = [server for server in self.__servers.itervalues() if server.host_id == host_id and server.propagation_channel_id != None]
-            self.__test_servers(servers, test_cases)
-
-    def test_propagation_channel(self, propagation_channel_name, test_cases=None):
-        propagation_channel = self.get_propagation_channel_by_name(propagation_channel_name)
-        servers = [server for server in self.__servers.itervalues() if server.propagation_channel_id == propagation_channel.id]
-        self.__test_servers(servers, test_cases)
-
-    def test_sponsor(self, sponsor_name, test_cases=None):
-        sponsor = self.get_sponsor_by_name(sponsor_name)
-        propagation_channel_ids = set()
-        for campaign in sponsor.campaigns:
-            propagation_channel_ids.add(campaign.propagation_channel_id)
-        servers = [server for server in self.__servers.itervalues()
-                   if server.propagation_channel_id in propagation_channel_ids]
-        self.__test_servers(servers, test_cases)
-
-    def test_servers(self, test_cases=None):
-        servers = [server for server in self.__servers.itervalues() if server.propagation_channel_id != None]
-        self.__test_servers(servers, test_cases)
-
-    def server_distribution(self):
-        users_on_host = {}
-        total_users = 0
-        for host in self.get_hosts():
-            user_count = self.__count_users_on_host(host.id)
-            total_users += user_count
-            users_on_host[host.id] = user_count
-        sorted_users_on_host = sorted(users_on_host.iteritems(), key=operator.itemgetter(1))
-        print 'Total users: %d\n' % (total_users,)
-        for host_user_count in sorted_users_on_host:
-            print host_user_count[1]
-
-    def save(self):
-        assert(self.is_locked)
-        print 'saving...'
-        super(PsiphonNetwork, self).save()
-
-
-def unit_test():
-    psinet = PsiphonNetwork()
-    psinet.add_propagation_channel('email-channel', ['email-autoresponder'])
-    psinet.add_sponsor('sponsor1')
-    psinet.set_sponsor_home_page('sponsor1', 'CA', 'http://psiphon.ca')
-    psinet.add_sponsor_email_campaign('sponsor1', 'email-channel', 'get@psiphon.ca')
-    psinet.set_sponsor_page_view_regex('sponsor1', r'^http://psiphon\.ca', r'$&')
-    psinet.set_sponsor_page_view_regex('sponsor1', r'^http://psiphon\.ca/', r'$&')
-    psinet.remove_sponsor_page_view_regex('sponsor1', r'^http://psiphon\.ca/')
-    psinet.set_sponsor_https_request_regex('sponsor1', r'^http://psiphon\.ca', r'$&')
-    psinet.set_sponsor_https_request_regex('sponsor1', r'^http://psiphon\.ca/', r'$&')
-    psinet.remove_sponsor_https_request_regex('sponsor1', r'^http://psiphon\.ca/')
-    psinet.show_status(verbose=True)
-
-
-def create():
-    # Create a new network object and persist it
-    psinet = PsiphonNetwork()
-    psinet.is_locked = True
-    psinet.save()
-    psinet.release()
-
-
-def interact(lock):
-    # Load an existing network object, interact with it, then save changes
-    print 'loading...'
-    psinet = PsiphonNetwork.load(lock)
-    psinet.show_status()
-    import code
-    try:
-        code.interact(
-                'Psiphon 3 Console\n' +
-                '-----------------\n' +
-                ('%s mode\n' % ('EDIT' if lock else 'READ-ONLY',)) +
-                'Interact with the \'psinet\' object...\n',
-                local=locals())
-    except SystemExit as e:
-        if lock:
-            psinet.release()
-        raise
-
-
-def edit():
-    interact(lock=True)
-
-
-def view():
-    interact(lock=False)
-
-
-def test(tests):
-    psinet = PsiphonNetwork.load(lock=False)
-    psinet.show_status()
-    psinet.test_servers(tests)
-
-
-def update_external_signed_routes():
-    psinet = PsiphonNetwork.load(lock=False)
-    psinet.update_external_signed_routes()
-
-
-def prune_all_propagation_channels():
-    psinet = PsiphonNetwork.load(lock=True)
-    psinet.show_status()
-    try:
-        for propagation_channel in psinet._PsiphonNetwork__propagation_channels.itervalues():
-            number_removed, number_disabled = psinet.prune_propagation_channel_servers(propagation_channel.name)
-            sys.stderr.write('Pruned %d servers from %s\n' % (number_removed, propagation_channel.name))
-            sys.stderr.write('Disabled %d servers from %s\n' % (number_disabled, propagation_channel.name))
-    finally:
-        psinet.show_status()
-        psinet.release()
-
-
-def replace_propagation_channel_servers(propagation_channel_name):
-    psinet = PsiphonNetwork.load(lock=True)
-    psinet.show_status()
-    try:
-        psinet.replace_propagation_channel_servers(propagation_channel_name)
-    finally:
-        psinet.show_status()
-        psinet.release()
-
-
-if __name__ == "__main__":
-    parser = optparse.OptionParser('usage: %prog [options]')
-    parser.add_option("-r", "--read-only", dest="readonly", action="store_true",
-                      help="don't lock the network object")
-    parser.add_option("-t", "--test", dest="test", action="append",
-                      choices=('handshake', 'VPN', 'OSSH', 'SSH'),
-                      help="specify once for each of: handshake, VPN, OSSH, SSH")
-    parser.add_option("-u", "--update-routes", dest="updateroutes", action="store_true",
-                      help="update external signed routes files")
-    parser.add_option("-p", "--prune", dest="prune", action="store_true",
-                      help="prune all propagation channels")
-    parser.add_option("-n", "--new-servers", dest="channel", action="store", type="string",
-                      help="create new servers for this propagation channel")
-    (options, _) = parser.parse_args()
-    if options.channel:
-        replace_propagation_channel_servers(options.channel)
-    elif options.prune:
-        prune_all_propagation_channels()
-    elif options.updateroutes:
-        update_external_signed_routes()
-    elif options.test:
-        test(options.test)
-    elif options.readonly:
-        view()
-    else:
-        edit()
+#!/usr/bin/python
+#
+# Copyright (c) 2015, Psiphon Inc.
+# All rights reserved.
+#
+# This program is free software: you can redistribute it and/or modify
+# it under the terms of the GNU General Public License as published by
+# the Free Software Foundation, either version 3 of the License, or
+# (at your option) any later version.
+#
+# This program is distributed in the hope that it will be useful,
+# but WITHOUT ANY WARRANTY; without even the implied warranty of
+# MERCHANTABILITY or FITNESS FOR A PARTICULAR PURPOSE.  See the
+# GNU General Public License for more details.
+#
+# You should have received a copy of the GNU General Public License
+# along with this program.  If not, see <http://www.gnu.org/licenses/>.
+#
+
+import sys
+import os
+import io
+import datetime
+import pprint
+import json
+import textwrap
+import binascii
+import base64
+import jsonpickle
+import tempfile
+import random
+import optparse
+import operator
+import gzip
+import copy
+import subprocess
+import traceback
+from pkg_resources import parse_version
+from multiprocessing.pool import ThreadPool
+from collections import defaultdict
+
+import psi_utils
+import psi_ops_cms
+import psi_ops_discovery
+
+
+# Modules available only on the automation server
+
+try:
+    from PIL import Image
+except ImportError as error:
+    print error
+
+try:
+    import website_generator
+except ImportError as error:
+    print error
+
+try:
+    import psi_ops_crypto_tools
+except ImportError as error:
+    print error
+
+try:
+    import psi_ssh
+except ImportError as error:
+    print error
+
+try:
+    import psi_linode
+except ImportError as error:
+    print error
+
+try:
+    import psi_digitalocean_apiv2 as psi_digitalocean
+except ImportError as error:
+    print error
+
+try:
+    import psi_elastichosts
+except ImportError as error:
+    print error
+try:
+    import psi_templates
+except ImportError as error:
+    print error
+
+try:
+    import psi_ops_s3
+except ImportError as error:
+    print error
+
+try:
+    import psi_ops_install
+except ImportError as error:
+    print error
+
+try:
+    import psi_ops_deploy
+except ImportError as error:
+    print error
+
+try:
+    import psi_ops_build_windows
+except ImportError as error:
+    print error
+
+try:
+    import psi_ops_build_android
+except ImportError as error:
+    print error
+
+try:
+    import psi_ops_test_windows
+except ImportError as error:
+    print error
+
+try:
+    import psi_ops_twitter
+except ImportError as error:
+    print error
+
+try:
+    import psi_routes
+except ImportError as error:
+    print error
+
+plugins = []
+try:
+    sys.path.insert(0, os.path.abspath('../../Plugins'))
+    import psi_ops_plugins
+    for (path, plugin) in psi_ops_plugins.PLUGINS:
+        sys.path.insert(0, path)
+        plugins.append(__import__(plugin))
+except ImportError as error:
+    print error
+
+
+WEBSITE_GENERATION_DIR = './website-out'
+
+
+EMAIL_RESPONDER_CONFIG_BUCKET_KEY = 'EmailResponder/conf.json'
+
+
+# NOTE: update compartmentalize() functions when adding fields
+
+PropagationChannel = psi_utils.recordtype(
+    'PropagationChannel',
+    'id, name, propagation_mechanism_types, propagator_managed_upgrades, ' +
+    'new_discovery_servers_count, new_propagation_servers_count, ' +
+    'max_discovery_server_age_in_days, max_propagation_server_age_in_days')
+
+PropagationMechanism = psi_utils.recordtype(
+    'PropagationMechanism',
+    'type')
+
+TwitterPropagationAccount = psi_utils.recordtype(
+    'TwitterPropagationAccount',
+    'name, consumer_key, consumer_secret, access_token_key, access_token_secret')
+
+EmailPropagationAccount = psi_utils.recordtype(
+    'EmailPropagationAccount',
+    'email_address')
+
+# website_banner and website_banner_link are separately optional (although it
+# makes no sense to have the latter without the former).
+Sponsor = psi_utils.recordtype(
+    'Sponsor',
+    'id, name, banner, website_banner, website_banner_link, home_pages, mobile_home_pages, ' +
+    'campaigns, page_view_regexes, https_request_regexes, use_data_from_sponsor_id',
+    default=None)
+
+SponsorHomePage = psi_utils.recordtype(
+    'SponsorHomePage',
+    'region, url')
+
+# Note that `s3_bucket_name` has two different meanings/uses: Originally, each
+# `SponsorCampaign` had its own S3 bucket, so `s3_bucket_name` really was the
+# bucket name. But we hit the bucket limit, so we started storing the
+# `SponsorCampaign` websites in a single bucket, with different key prefixes
+# (like folders). So now `s3_bucket_name` is the bucket name and key prefix for
+# the `SponsorCampaign`'s website.
+SponsorCampaign = psi_utils.recordtype(
+    'SponsorCampaign',
+    'propagation_channel_id, propagation_mechanism_type, account, ' +
+    's3_bucket_name, languages, platforms, custom_download_site')
+
+SponsorRegex = psi_utils.recordtype(
+    'SponsorRegex',
+    'regex, replace')
+
+Host = psi_utils.recordtype(
+    'Host',
+    'id, provider, provider_id, ip_address, ssh_port, ssh_username, ssh_password, ssh_host_key, ' +
+    'stats_ssh_username, stats_ssh_password, ' +
+    'datacenter_name, region, meek_server_port, meek_server_obfuscated_key, meek_server_fronting_domain, ' +
+    'meek_server_fronting_host, alternate_meek_server_fronting_hosts, ' +
+    'meek_cookie_encryption_public_key, meek_cookie_encryption_private_key',
+    default=None)
+
+Server = psi_utils.recordtype(
+    'Server',
+    'id, host_id, ip_address, egress_ip_address, internal_ip_address, ' +
+    'propagation_channel_id, is_embedded, is_permanent, discovery_date_range, capabilities, ' +
+    'web_server_port, web_server_secret, web_server_certificate, web_server_private_key, ' +
+    'ssh_port, ssh_username, ssh_password, ssh_host_key, ssh_obfuscated_port, ssh_obfuscated_key, ' +
+    'alternate_ssh_obfuscated_ports',
+    default=None)
+
+
+def ServerCapabilities():
+    capabilities = {}
+    for capability in ('handshake', 'VPN', 'SSH', 'OSSH'):
+        capabilities[capability] = True
+    # These are disabled by default
+    for capability in ('FRONTED-MEEK', 'UNFRONTED-MEEK'):
+        capabilities[capability] = False
+    return capabilities
+
+
+def copy_server_capabilities(caps):
+    capabilities = {}
+    for capability in ('handshake', 'VPN', 'SSH', 'OSSH', 'FRONTED-MEEK', 'UNFRONTED-MEEK'):
+        capabilities[capability] = caps[capability]
+    return capabilities
+
+
+ClientVersion = psi_utils.recordtype(
+    'ClientVersion',
+    'version, description')
+
+AwsAccount = psi_utils.recordtype(
+    'AwsAccount',
+    'access_id, secret_key',
+    default=None)
+
+ProviderRank = psi_utils.recordtype(
+    'ProviderRank',
+    'provider, rank',
+    default=None)
+ProviderRank.provider_values = ('linode', 'elastichosts', 'digitalocean')
+
+LinodeAccount = psi_utils.recordtype(
+    'LinodeAccount',
+    'api_key, base_id, base_ip_address, base_ssh_port, ' +
+    'base_root_password, base_stats_username, base_host_public_key, ' +
+    'base_known_hosts_entry, base_rsa_private_key, base_rsa_public_key, ' +
+    'base_tarball_path',
+    default=None)
+
+DigitalOceanAccount = psi_utils.recordtype(
+    'DigitalOceanAccount',
+    'client_id, api_key, base_id, base_size_id, base_region_id, ' +
+    'base_ssh_port, base_stats_username, base_host_public_key, ' +
+    'base_rsa_private_key, ssh_key_template_id, ' +
+    'oauth_token, base_size_slug',
+    default=None)
+
+ElasticHostsAccount = psi_utils.recordtype(
+    'ElasticHostsAccount',
+    'zone, uuid, api_key, base_drive_id, cpu, mem, base_host_public_key, ' +
+    'root_username, base_root_password, base_ssh_port, stats_username, rank',
+    default=None)
+ElasticHostsAccount.zone_values = ('ELASTICHOSTS_US1',  # sat-p
+                                   'ELASTICHOSTS_UK1',  # lon-p
+                                   'ELASTICHOSTS_UK2')  # lon-b
+
+StatsServerAccount = psi_utils.recordtype(
+    'StatsServerAccount',
+    'ip_address, ssh_port, ssh_username, ssh_password, ssh_host_key',
+    default=None)
+
+SpeedTestURL = psi_utils.recordtype(
+    'SpeedTestURL',
+    'server_address, server_port, request_path')
+
+RemoteServerSigningKeyPair = psi_utils.recordtype(
+    'RemoteServerSigningKeyPair',
+    'pem_key_pair')
+
+# The RemoteServerSigningKeyPair record is stored in the secure management
+# database, so we don't require a secret key pair wrapping password
+REMOTE_SERVER_SIGNING_KEY_PAIR_PASSWORD = 'none'
+
+FeedbackEncryptionKeyPair = psi_utils.recordtype(
+    'FeedbackEncryptionKeyPair',
+    'pem_key_pair, password')
+
+FeedbackUploadInfo = psi_utils.recordtype(
+    'FeedbackUploadInfo',
+    'upload_server, upload_path, upload_server_headers')
+
+UpgradePackageSigningKeyPair = psi_utils.recordtype(
+    'UpgradePackageSigningKeyPair',
+    'pem_key_pair')
+
+# The UpgradePackageSigningKeyPair record is stored in the secure management
+# database, so we don't require a secret key pair wrapping password
+UPGRADE_PACKAGE_SIGNING_KEY_PAIR_PASSWORD = 'none'
+
+RoutesSigningKeyPair = psi_utils.recordtype(
+    'RoutesSigningKeyPair',
+    'pem_key_pair, password')
+
+CLIENT_PLATFORM_WINDOWS = 'Windows'
+CLIENT_PLATFORM_ANDROID = 'Android'
+
+
+class PsiphonNetwork(psi_ops_cms.PersistentObject):
+
+    def __init__(self, initialize_plugins=True):
+        super(PsiphonNetwork, self).__init__()
+        # TODO: what is this __version for?
+        self.__version = '1.0'
+        self.__sponsors = {}
+        self.__propagation_mechanisms = {
+            'twitter': PropagationMechanism('twitter'),
+            'email-autoresponder': PropagationMechanism('email-autoresponder'),
+            'static-download': PropagationMechanism('static-download')
+        }
+        self.__propagation_channels = {}
+        self.__hosts = {}
+        self.__deleted_hosts = []
+        self.__servers = {}
+        self.__deleted_servers = {}
+        self.__hosts_to_remove_from_providers = set()
+        self.__client_versions = {
+            CLIENT_PLATFORM_WINDOWS: [],
+            CLIENT_PLATFORM_ANDROID: []
+        }
+        self.__stats_server_account = StatsServerAccount()
+        self.__aws_account = AwsAccount()
+        self.__provider_ranks = []
+        self.__linode_account = LinodeAccount()
+        self.__digitalocean_account = DigitalOceanAccount()
+        self.__elastichosts_accounts = []
+        self.__deploy_implementation_required_for_hosts = set()
+        self.__deploy_data_required_for_all = False
+        self.__deploy_builds_required_for_campaigns = {
+            CLIENT_PLATFORM_WINDOWS: set(),
+            CLIENT_PLATFORM_ANDROID: set()
+        }
+        self.__deploy_stats_config_required = False
+        self.__deploy_email_config_required = False
+        self.__speed_test_urls = []
+        self.__remote_server_list_signing_key_pair = None
+        self.__feedback_encryption_key_pair = None
+        self.__feedback_upload_info = None
+        self.__upgrade_package_signing_key_pair = None
+        self.__default_email_autoresponder_account = None
+        self.__deploy_website_required_for_sponsors = set()
+        self.__automation_bucket = None
+        self.__discovery_strategy_value_hmac_key = binascii.b2a_hex(os.urandom(32))
+        self.__android_home_tab_url_exclusions = set()
+        self.__alternate_meek_fronting_addresses = defaultdict(set)
+        self.__alternate_meek_fronting_addresses_regex = defaultdict(str)
+        self.__meek_fronting_disable_SNI = defaultdict(bool)
+        self.__routes_signing_key_pair = None
+
+        if initialize_plugins:
+            self.initialize_plugins()
+
+    class_version = '0.35'
+
+    def upgrade(self):
+        if cmp(parse_version(self.version), parse_version('0.1')) < 0:
+            self.__provider_ranks = []
+            self.__elastichosts_accounts = []
+            self.version = '0.1'
+        if cmp(parse_version(self.version), parse_version('0.2')) < 0:
+            for server in self.__servers.itervalues():
+                server.ssh_obfuscated_port = None
+                server.ssh_obfuscated_key = None
+            self.version = '0.2'
+        if cmp(parse_version(self.version), parse_version('0.3')) < 0:
+            for host in self.__hosts.itervalues():
+                host.provider = None
+            self.version = '0.3'
+        if cmp(parse_version(self.version), parse_version('0.4')) < 0:
+            for sponsor in self.__sponsors.itervalues():
+                sponsor.page_view_regexes = []
+                sponsor.https_request_regexes = []
+            self.version = '0.4'
+        if cmp(parse_version(self.version), parse_version('0.5')) < 0:
+            self.__speed_test_urls = []
+            self.version = '0.5'
+        if cmp(parse_version(self.version), parse_version('0.6')) < 0:
+            for propagation_channel in self.__propagation_channels.itervalues():
+                propagation_channel.new_discovery_servers_count = 0
+                propagation_channel.new_propagation_servers_count = 0
+                propagation_channel.max_discovery_server_age_in_days = 0
+                propagation_channel.max_propagation_server_age_in_days = 0
+            self.version = '0.6'
+        if cmp(parse_version(self.version), parse_version('0.7')) < 0:
+            self.__remote_server_list_signing_key_pair = None
+            self.version = '0.7'
+        if cmp(parse_version(self.version), parse_version('0.8')) < 0:
+            self.__client_versions = {
+                CLIENT_PLATFORM_WINDOWS: self.__client_versions,
+                CLIENT_PLATFORM_ANDROID: []
+            }
+            self.__deploy_builds_required_for_campaigns = {
+                CLIENT_PLATFORM_WINDOWS: self.__deploy_builds_required_for_campaigns,
+                CLIENT_PLATFORM_ANDROID: set()
+            }
+            self.version = '0.8'
+        if cmp(parse_version(self.version), parse_version('0.9')) < 0:
+            for host in self.__hosts.itervalues():
+                host.datacenter_name = ""
+            self.__upgrade_host_datacenter_names()
+            self.__deleted_hosts = []
+            self.__deleted_servers = {}
+            self.version = '0.9'
+        if cmp(parse_version(self.version), parse_version('0.10')) < 0:
+            for server in self.__servers.itervalues():
+                server.internal_ip_address = server.ip_address
+                server.capabilities = ServerCapabilities()
+            for server in self.__deleted_servers.itervalues():
+                server.internal_ip_address = server.ip_address
+                server.capabilities = ServerCapabilities()
+            self.version = '0.10'
+        if cmp(parse_version(self.version), parse_version('0.11')) < 0:
+            for server in self.__servers.itervalues():
+                server.capabilities['OSSH'] = server.capabilities['SSH+']
+                server.capabilities.pop('SSH+')
+            for server in self.__deleted_servers.itervalues():
+                server.capabilities['OSSH'] = server.capabilities['SSH+']
+                server.capabilities.pop('SSH+')
+            self.version = '0.11'
+        if cmp(parse_version(self.version), parse_version('0.12')) < 0:
+            self.__feedback_encryption_key_pair = None
+            self.version = '0.12'
+        if cmp(parse_version(self.version), parse_version('0.13')) < 0:
+            for sponsor in self.__sponsors.itervalues():
+                for campaign in sponsor.campaigns:
+                    campaign.languages = None
+            self.version = '0.13'
+        if cmp(parse_version(self.version), parse_version('0.14')) < 0:
+            self.__feedback_upload_info = None
+            self.version = '0.14'
+        if cmp(parse_version(self.version), parse_version('0.15')) < 0:
+            for server in self.__servers.itervalues():
+                server.is_permanent = False
+            for server in self.__deleted_servers.itervalues():
+                server.is_permanent = False
+            self.version = '0.15'
+        if cmp(parse_version(self.version), parse_version('0.16')) < 0:
+            for sponsor in self.__sponsors.itervalues():
+                for campaign in sponsor.campaigns:
+                    campaign.custom_download_site = False
+            self.version = '0.16'
+        if cmp(parse_version(self.version), parse_version('0.17')) < 0:
+            self.__upgrade_package_signing_key_pair = None
+            self.version = '0.17'
+        if cmp(parse_version(self.version), parse_version('0.18')) < 0:
+            self.__default_email_autoresponder_account = None
+            self.version = '0.18'
+        if cmp(parse_version(self.version), parse_version('0.19')) < 0:
+            self.__hosts_to_remove_from_providers = set()
+            self.version = '0.19'
+        if cmp(parse_version(self.version), parse_version('0.20')) < 0:
+            for host in self.__hosts.itervalues():
+                host.region = ''
+            for host in self.__deleted_hosts:
+                host.region = ''
+            self.version = '0.20'
+        if cmp(parse_version(self.version), parse_version('0.21')) < 0:
+            for propagation_channel in self.__propagation_channels.itervalues():
+                propagation_channel.propagator_managed_upgrades = False
+            self.version = '0.21'
+        if cmp(parse_version(self.version), parse_version('0.22')) < 0:
+            self.__deploy_website_required_for_sponsors = set()
+            for sponsor in self.__sponsors.itervalues():
+                sponsor.website_banner = None
+                sponsor.website_banner_link = None
+            self.version = '0.22'
+        if cmp(parse_version(self.version), parse_version('0.23')) < 0:
+            self.__automation_bucket = None
+            self.version = '0.23'
+        if cmp(parse_version(self.version), parse_version('0.24')) < 0:
+            self.__digitalocean_account = DigitalOceanAccount()
+            self.version = '0.24'
+        if cmp(parse_version(self.version), parse_version('0.25')) < 0:
+            for server in self.__servers.itervalues():
+                server.alternate_ssh_obfuscated_ports = []
+            for server in self.__deleted_servers.itervalues():
+                server.alternate_ssh_obfuscated_ports = []
+            self.version = '0.25'
+        if cmp(parse_version(self.version), parse_version('0.26')) < 0:
+            self.__discovery_strategy_value_hmac_key = binascii.b2a_hex(os.urandom(32))
+            for host in self.__hosts.itervalues():
+                host.meek_server_port = None
+                host.meek_server_obfuscated_key = None
+                host.meek_server_fronting_domain = None
+                host.meek_server_fronting_host = None
+                host.meek_cookie_encryption_public_key = None
+                host.meek_cookie_encryption_private_key = None
+            for host in self.__deleted_hosts:
+                host.meek_server_port = None
+                host.meek_server_obfuscated_key = None
+                host.meek_server_fronting_domain = None
+                host.meek_server_fronting_host = None
+                host.meek_cookie_encryption_public_key = None
+                host.meek_cookie_encryption_private_key = None
+            for host in self.__hosts_to_remove_from_providers:
+                host.meek_server_port = None
+                host.meek_server_obfuscated_key = None
+                host.meek_server_fronting_domain = None
+                host.meek_server_fronting_host = None
+                host.meek_cookie_encryption_public_key = None
+                host.meek_cookie_encryption_private_key = None
+            for server in self.__servers.itervalues():
+                if server.capabilities:
+                    server.capabilities['FRONTED-MEEK'] = False
+                    server.capabilities['UNFRONTED-MEEK'] = False
+            for server in self.__deleted_servers.itervalues():
+                if server.capabilities:
+                    server.capabilities['FRONTED-MEEK'] = False
+                    server.capabilities['UNFRONTED-MEEK'] = False
+            self.version = '0.26'
+        if cmp(parse_version(self.version), parse_version('0.27')) < 0:
+            for sponsor in self.__sponsors.itervalues():
+                sponsor.mobile_home_pages = {}
+            self.version = '0.27'
+        if cmp(parse_version(self.version), parse_version('0.28')) < 0:
+            self.__android_home_tab_url_exclusions = set()
+            self.version = '0.28'
+        if cmp(parse_version(self.version), parse_version('0.29')) < 0:
+            self.__alternate_meek_fronting_addresses = defaultdict(set)
+            self.version = '0.29'
+        if cmp(parse_version(self.version), parse_version('0.30')) < 0:
+            self.__routes_signing_key_pair = None
+            self.version = '0.30'
+        if cmp(parse_version(self.version), parse_version('0.31')) < 0:
+            for sponsor in self.__sponsors.itervalues():
+                for campaign in sponsor.campaigns:
+                    campaign.platforms = None
+            self.version = '0.31'
+        if cmp(parse_version(self.version), parse_version('0.32')) < 0:
+            for sponsor in self.__sponsors.itervalues():
+                sponsor.use_data_from_sponsor_id = None
+            self.version = '0.32'
+        if cmp(parse_version(self.version), parse_version('0.33')) < 0:
+            self.__alternate_meek_fronting_addresses_regex = defaultdict(str)
+            self.version = '0.33'
+        if cmp(parse_version(self.version), parse_version('0.34')) < 0:
+            for sponsor in self.__sponsors.itervalues():
+                if sponsor.banner:
+                    try:
+                        pngdata = io.BytesIO()
+                        Image.open(io.BytesIO(base64.b64decode(sponsor.banner))).save(pngdata, 'png')
+                        sponsor.banner = base64.b64encode(pngdata.getvalue())
+                    except Exception as e:
+                        print('Corrupt banner image found for sponsor %s; unable to convert' % sponsor.id)
+            self.version = '0.34'
+        if cmp(parse_version(self.version), parse_version('0.35')) < 0:
+            self.__meek_fronting_disable_SNI = defaultdict(bool)
+            for host in self.__hosts.itervalues():
+                host.alternate_meek_server_fronting_hosts = None
+            for host in self.__deleted_hosts:
+                host.alternate_meek_server_fronting_hosts = None
+            for host in self.__hosts_to_remove_from_providers:
+                host.alternate_meek_server_fronting_hosts = None
+            self.version = '0.35'
+ 
+    def initialize_plugins(self):
+        for plugin in plugins:
+            if hasattr(plugin, 'initialize'):
+                plugin.initialize(self)
+
+    def show_status(self):
+        # NOTE: verbose mode prints credentials to stdout
+        print textwrap.dedent('''
+            Sponsors:               %d
+            Channels:               %d
+            Twitter Campaigns:      %d
+            Email Campaigns:        %d
+            Total Campaigns:        %d
+            Hosts:                  %d
+            Servers:                %d
+            Automation Bucket:      %s
+            Stats Server:           %s
+            Windows Client Version: %s %s
+            Android Client Version: %s %s
+            AWS Account:            %s
+            Provider Ranks:         %s
+            Linode Account:         %s
+            DigitalOcean Account:   %s
+            ElasticHosts Account:   %s
+            Deploys Pending:        Host Implementations    %d
+                                    Host Data               %s
+                                    Windows Campaign Builds %d
+                                    Android Campaign Builds %d
+                                    Stats Server Config     %s
+                                    Email Server Config     %s
+                                    Websites                %d
+            ''') % (
+                len(self.__sponsors),
+                len(self.__propagation_channels),
+                sum([len(filter(lambda x:x.propagation_mechanism_type == 'twitter', sponsor.campaigns))
+                     for sponsor in self.__sponsors.itervalues()]),
+                sum([len(filter(lambda x:x.propagation_mechanism_type == 'email-autoresponder', sponsor.campaigns))
+                     for sponsor in self.__sponsors.itervalues()]),
+                sum([len(sponsor.campaigns)
+                     for sponsor in self.__sponsors.itervalues()]),
+                len(self.__hosts),
+                len(self.__servers),
+                self.__automation_bucket if self.__automation_bucket else 'None',
+                self.__stats_server_account.ip_address if self.__stats_server_account else 'None',
+                self.__client_versions[CLIENT_PLATFORM_WINDOWS][-1].version if self.__client_versions[CLIENT_PLATFORM_WINDOWS] else 'None',
+                self.__client_versions[CLIENT_PLATFORM_WINDOWS][-1].description if self.__client_versions[CLIENT_PLATFORM_WINDOWS] else '',
+                self.__client_versions[CLIENT_PLATFORM_ANDROID][-1].version if self.__client_versions[CLIENT_PLATFORM_ANDROID] else 'None',
+                self.__client_versions[CLIENT_PLATFORM_ANDROID][-1].description if self.__client_versions[CLIENT_PLATFORM_ANDROID] else '',
+                'Configured' if self.__aws_account.access_id else 'None',
+                'Configured' if self.__provider_ranks else 'None',
+                'Configured' if self.__linode_account.api_key else 'None',
+                'Configured' if self.__digitalocean_account.client_id and self.__digitalocean_account.api_key else 'None',
+                'Configured' if self.__elastichosts_accounts else 'None',
+                len(self.__deploy_implementation_required_for_hosts),
+                'Yes' if self.__deploy_data_required_for_all else 'No',
+                len(self.__deploy_builds_required_for_campaigns[CLIENT_PLATFORM_WINDOWS]),
+                len(self.__deploy_builds_required_for_campaigns[CLIENT_PLATFORM_ANDROID]),
+                'Yes' if self.__deploy_stats_config_required else 'No',
+                'Yes' if self.__deploy_email_config_required else 'No',
+                len(self.__deploy_website_required_for_sponsors),
+                )
+
+    def show_client_versions(self):
+        for platform in self.__client_versions.iterkeys():
+            print platform
+            for client_version in self.__client_versions[platform]:
+                print client_version.logs[0][0], client_version.version, client_version.description
+
+    def __show_logs(self, obj):
+        for timestamp, message in obj.get_logs():
+            print '%s: %s' % (timestamp.isoformat(), message)
+        print ''
+
+    def show_sponsors(self):
+        for s in self.__sponsors.itervalues():
+            self.show_sponsor(s.name)
+
+    def show_sponsor(self, sponsor_name):
+        s = self.get_sponsor_by_name(sponsor_name)
+        print textwrap.dedent('''
+            ID:                      %(id)s
+            Name:                    %(name)s
+            Home Pages:              %(home_pages)s
+            Mobile Home Pages:       %(mobile_home_pages)s
+            Page View Regexes:       %(page_view_regexes)s
+            HTTPS Request Regexes:   %(https_request_regexes)s
+            Campaigns:               %(campaigns)s
+            ''') % {
+                    'id': s.id,
+                    'name': s.name,
+                    'home_pages': '\n                         '.join(['%s: %s' % (region.ljust(5) if region else 'All',
+                                                         '\n                                '.join([h.url for h in home_pages]))
+                                                         for region, home_pages in sorted(s.home_pages.items())]),
+                    'mobile_home_pages': '\n                         '.join(['%s: %s' % (region.ljust(5) if region else 'All',
+                                                         '\n                                '.join([h.url for h in mobile_home_pages]))
+                                                         for region, mobile_home_pages in sorted(s.mobile_home_pages.items())]),
+                    'page_view_regexes': '\n                         '.join(['%s -> %s' % (page_view_regex.regex, page_view_regex.replace)
+                                                                             for page_view_regex in s.page_view_regexes]),
+                    'https_request_regexes': '\n                         '.join(['%s -> %s' % (https_request_regex.regex, https_request_regex.replace)
+                                                                                 for https_request_regex in s.https_request_regexes]),
+                    'campaigns': '\n                         '.join(['%s %s %s %s' % (
+                                                             self.__propagation_channels[c.propagation_channel_id].name,
+                                                             c.propagation_mechanism_type,
+                                                             c.account[0] if c.account else 'None',
+                                                             c.s3_bucket_name)
+                                            for c in s.campaigns])
+                    }
+        self.__show_logs(s)
+
+    def show_campaigns_on_propagation_channel(self, propagation_channel_name):
+        propagation_channel = self.get_propagation_channel_by_name(propagation_channel_name)
+        for sponsor in self.__sponsors.itervalues():
+            for campaign in sponsor.campaigns:
+                if campaign.propagation_channel_id == propagation_channel.id:
+                    print textwrap.dedent('''
+                            Sponsor:                %s
+                            Propagation Mechanism:  %s
+                            Account:                %s
+                            Bucket Name:            %s''') % (
+                                sponsor.name,
+                                campaign.propagation_mechanism_type,
+                                campaign.account[0] if campaign.account else 'None',
+                                campaign.s3_bucket_name)
+
+    def show_propagation_channels(self, verbose=True):
+        for p in self.__propagation_channels.itervalues():
+            self.show_propagation_channel(p.name, verbose=verbose)
+
+    def show_propagation_channel(self, propagation_channel_name, now=None, verbose=True):
+        if now == None:
+            now = datetime.datetime.now()
+        p = self.get_propagation_channel_by_name(propagation_channel_name)
+        embedded_servers = [server.id + (' (permanent)' if server.is_permanent else '') for server in self.__servers.itervalues()
+                            if server.propagation_channel_id == p.id and server.is_embedded]
+        old_propagation_servers = [server.id for server in self.__servers.itervalues()
+                                   if server.propagation_channel_id == p.id and
+                                   not server.is_embedded and not server.discovery_date_range]
+        current_discovery_servers = ['%s - %s : %s' % (server.discovery_date_range[0].isoformat(),
+                                                       server.discovery_date_range[1].isoformat(),
+                                                       server.id)
+                                     for server in self.__servers.itervalues()
+                                     if server.propagation_channel_id == p.id and server.discovery_date_range and
+                                     (server.discovery_date_range[0] <= now < server.discovery_date_range[1])]
+        current_discovery_servers.sort()
+        future_discovery_servers = ['%s - %s : %s' % (server.discovery_date_range[0].isoformat(),
+                                                      server.discovery_date_range[1].isoformat(),
+                                                      server.id)
+                                    for server in self.__servers.itervalues()
+                                    if server.propagation_channel_id == p.id and server.discovery_date_range and
+                                       server.discovery_date_range[0] > now]
+        future_discovery_servers.sort()
+        old_discovery_servers = ['%s - %s : %s' % (server.discovery_date_range[0].isoformat(),
+                                                   server.discovery_date_range[1].isoformat(),
+                                                   server.id)
+                                 for server in self.__servers.itervalues()
+                                 if server.propagation_channel_id == p.id and server.discovery_date_range and
+                                    now >= server.discovery_date_range[1]]
+        old_discovery_servers.sort()
+
+        print textwrap.dedent('''
+            ID:                                %s
+            Name:                              %s
+            Propagation Mechanisms:            %s
+            Propagator Managed Upgrades        %s
+            New Propagation Servers:           %s
+            Max Propagation Server Age (days): %s
+            New Discovery Servers:             %s
+            Max Discovery Server Age (days):   %s
+            ''') % (
+                p.id,
+                p.name,
+                '\n                                   '.join(p.propagation_mechanism_types),
+                p.propagator_managed_upgrades,
+                str(p.new_propagation_servers_count),
+                str(p.max_propagation_server_age_in_days),
+                str(p.new_discovery_servers_count),
+                str(p.max_discovery_server_age_in_days))
+
+        if verbose:
+            print textwrap.dedent('''
+                Embedded Servers:                  %s
+                Discovery Servers:                 %s
+                Future Discovery Servers:          %s
+                Old Propagation Servers:           %s
+                Old Discovery Servers:             %s
+                ''') % (
+                    '\n                                   '.join(embedded_servers),
+                    '\n                                   '.join(current_discovery_servers),
+                    '\n                                   '.join(future_discovery_servers),
+                    '\n                                   '.join(old_propagation_servers),
+                    '\n                                   '.join(old_discovery_servers))
+            self.__show_logs(p)
+
+    def show_servers(self):
+        for s in self.__servers.itervalues():
+            self.show_server(s.id)
+
+    def show_servers_on_host(self, host_id):
+        for s in self.__servers.itervalues():
+            if s.host_id == host_id:
+                self.show_server(s.id)
+
+    def show_server(self, server_id):
+        s = self.__servers[server_id]
+        print textwrap.dedent('''
+            Server:                  %s
+            Host:                    %s %s %s/%s
+            IP Address:              %s
+            Region:                  %s
+            Propagation Channel:     %s
+            Is Embedded:             %s
+            Is Permanent:            %s
+            Discovery Date Range:    %s
+            Capabilities:            %s
+            ''') % (
+                s.id,
+                s.host_id,
+                self.__hosts[s.host_id].ip_address,
+                self.__hosts[s.host_id].ssh_username,
+                self.__hosts[s.host_id].ssh_password,
+                s.ip_address,
+                self.__hosts[s.host_id].region,
+                self.__propagation_channels[s.propagation_channel_id].name if s.propagation_channel_id else 'None',
+                s.is_embedded,
+                s.is_permanent,
+                ('%s - %s' % (s.discovery_date_range[0].isoformat(),
+                            s.discovery_date_range[1].isoformat())) if s.discovery_date_range else 'None',
+                ', '.join([capability for capability, enabled in s.capabilities.iteritems() if enabled]))
+        self.__show_logs(s)
+
+    def show_host(self, host_id, show_logs=False):
+        host = self.__hosts[host_id]
+        servers = [self.__servers[s].id + (' (permanent)' if self.__servers[s].is_permanent else '')
+                   for s in self.__servers
+                   if self.__servers[s].host_id == host_id]
+
+        print textwrap.dedent('''
+            Host ID:                 %(id)s
+            Provider:                %(provider)s (%(provider_id)s)
+            Datacenter:              %(datacenter_name)s
+            IP Address:              %(ip_address)s
+            Region:                  %(region)s
+            SSH:                     %(ssh_port)s %(ssh_username)s / %(ssh_password)s
+            Stats User:              %(stats_ssh_username)s / %(stats_ssh_password)s
+            Servers:                 %(servers)s
+            ''') % {
+                    'id': host.id,
+                    'provider': host.provider,
+                    'provider_id': host.provider_id,
+                    'datacenter_name': host.datacenter_name,
+                    'ip_address': host.ip_address,
+                    'region': host.region,
+                    'ssh_port': host.ssh_port,
+                    'ssh_username': host.ssh_username,
+                    'ssh_password': host.ssh_password,
+                    'stats_ssh_username': host.stats_ssh_username,
+                    'stats_ssh_password': host.stats_ssh_password,
+                    'servers': '\n                         '.join(servers)
+                    }
+
+        if show_logs:
+            self.__show_logs(host)
+
+    def show_provider_ranks(self):
+        for r in self.__provider_ranks:
+            print textwrap.dedent('''
+                Provider:   %s
+                Rank:       %s
+                ''') % (r.provider, r.rank)
+
+    def __generate_id(self):
+        count = 16
+        chars = '0123456789ABCDEF'
+        return ''.join([chars[ord(os.urandom(1)) % len(chars)] for i in range(count)])
+
+    def get_propagation_channel_by_name(self, name):
+        matches = filter(lambda x: x.name == name,
+                         self.__propagation_channels.itervalues())
+        return matches[0] if matches else None
+
+    def get_propagation_channel_by_id(self, id):
+        return self.__propagation_channels[id] if id in self.__propagation_channels else None
+
+    def add_propagation_channel(self, name, propagation_mechanism_types, propagator_managed_upgrades=False):
+        assert(self.is_locked)
+        self.import_propagation_channel(self.__generate_id(), name, propagation_mechanism_types, propagator_managed_upgrades)
+
+    def import_propagation_channel(self, id, name, propagation_mechanism_types, propagator_managed_upgrades):
+        assert(self.is_locked)
+        for type in propagation_mechanism_types:
+            assert(type in self.__propagation_mechanisms)
+        propagation_channel = PropagationChannel(id, name, propagation_mechanism_types, propagator_managed_upgrades, 0, 0, 0, 0)
+        assert(id not in self.__propagation_channels)
+        assert(not filter(lambda x: x.name == name, self.__propagation_channels.itervalues()))
+        self.__propagation_channels[id] = propagation_channel
+
+    def set_propagation_channel_new_discovery_servers_count(self, propagation_channel_name, count):
+        assert(self.is_locked)
+        propagation_channel = self.get_propagation_channel_by_name(propagation_channel_name)
+        propagation_channel.new_discovery_servers_count = count
+        propagation_channel.log('New discovery servers count set to %d' % (count,))
+
+    def set_propagation_channel_new_propagation_servers_count(self, propagation_channel_name, count):
+        assert(self.is_locked)
+        propagation_channel = self.get_propagation_channel_by_name(propagation_channel_name)
+        propagation_channel.new_propagation_servers_count = count
+        propagation_channel.log('New propagation servers count set to %d' % (count,))
+
+    def set_propagation_channel_max_discovery_server_age_in_days(self, propagation_channel_name, age):
+        assert(self.is_locked)
+        propagation_channel = self.get_propagation_channel_by_name(propagation_channel_name)
+        propagation_channel.max_discovery_server_age_in_days = age
+        propagation_channel.log('Max discovery server age set to %d days' % (age,))
+
+    def set_propagation_channel_max_propagation_server_age_in_days(self, propagation_channel_name, age):
+        assert(self.is_locked)
+        propagation_channel = self.get_propagation_channel_by_name(propagation_channel_name)
+        propagation_channel.max_propagation_server_age_in_days = age
+        propagation_channel.log('Max propagation server age set to %d days' % (age,))
+
+    def get_sponsor_by_name(self, name):
+        matches = filter(lambda x: x.name == name,
+                         self.__sponsors.itervalues())
+        return matches[0] if matches else None
+
+    def get_sponsor_by_id(self, id):
+        return self.__sponsors[id] if id in self.__sponsors else None
+
+    def add_sponsor(self, name):
+        assert(self.is_locked)
+        self.import_sponsor(self.__generate_id(), name)
+
+    def import_sponsor(self, id, name):
+        assert(self.is_locked)
+        sponsor = Sponsor(id, name, None, None, None, {}, {}, [], [], [])
+        assert(id not in self.__sponsors)
+        assert(not filter(lambda x: x.name == name, self.__sponsors.itervalues()))
+        self.__sponsors[id] = sponsor
+
+    def set_sponsor_banner(self, name, banner_filename):
+        assert(self.is_locked)
+        with open(banner_filename, 'rb') as file:
+            banner = file.read()
+        # Ensure that the banner is a PNG
+        assert(banner[:8] == '\x89PNG\r\n\x1a\n')
+        sponsor = self.get_sponsor_by_name(name)
+        sponsor.banner = base64.b64encode(banner)
+        sponsor.log('set banner')
+        for campaign in sponsor.campaigns:
+            for platform in self.__deploy_builds_required_for_campaigns.iterkeys():
+                self.__deploy_builds_required_for_campaigns[platform].add(
+                    (campaign.propagation_channel_id, sponsor.id))
+            campaign.log('marked for build and publish (new banner)')
+
+    def set_sponsor_website_banner(self, name, website_banner_filename, website_banner_link):
+        assert(self.is_locked)
+        with open(website_banner_filename, 'rb') as file:
+            website_banner = file.read()
+        # Ensure that the banner is a PNG
+        assert(banner[:8] == '\x89PNG\r\n\x1a\n')
+        sponsor = self.get_sponsor_by_name(name)
+        sponsor.website_banner = base64.b64encode(website_banner)
+        sponsor.website_banner_link = website_banner_link
+        self.__deploy_website_required_for_sponsors.add(sponsor.id)
+        sponsor.log('set website_banner, marked for publish')
+
+    def flag_website_updated(self):
+        assert(self.is_locked)
+        for sponsor in self.__sponsors.itervalues():
+            self.__deploy_website_required_for_sponsors.add(sponsor.id)
+            sponsor.log('website updated, marked for publish')
+
+
+    def add_sponsor_email_campaign(self, sponsor_name, propagation_channel_name, email_account):
+        assert(self.is_locked)
+        sponsor = self.get_sponsor_by_name(sponsor_name)
+        propagation_channel = self.get_propagation_channel_by_name(propagation_channel_name)
+        propagation_mechanism_type = 'email-autoresponder'
+        assert(propagation_mechanism_type in propagation_channel.propagation_mechanism_types)
+        # TODO: assert(email_account not in ...)
+        campaign = SponsorCampaign(propagation_channel.id,
+                                   propagation_mechanism_type,
+                                   EmailPropagationAccount(email_account),
+                                   None,
+                                   None,
+                                   None,
+                                   False)
+        if campaign not in sponsor.campaigns:
+            sponsor.campaigns.append(campaign)
+            sponsor.log('add email campaign %s' % (email_account,))
+            for platform in self.__deploy_builds_required_for_campaigns.iterkeys():
+                self.__deploy_builds_required_for_campaigns[platform].add(
+                        (campaign.propagation_channel_id, sponsor.id))
+            campaign.log('marked for build and publish (new campaign)')
+
+    def set_default_email_autoresponder_account(self, email_account):
+        assert(self.is_locked)
+
+        # TODO: Make sure the sponsor campaign that provides this address isn't
+        # deleted. Right now we don't have a "delete sponsor campaign" function.
+
+        # Make sure the email address exists in a campaign.
+        exists = False
+        for sponsor in self.__sponsors.itervalues():
+            for campaign in sponsor.campaigns:
+                if type(campaign.account) == EmailPropagationAccount \
+                        and campaign.account.email_address == email_account:
+                    exists = True
+                    break
+
+            if exists:
+                break
+        assert(exists)
+
+        self.__default_email_autoresponder_account = EmailPropagationAccount(email_account)
+
+    def add_sponsor_twitter_campaign(self, sponsor_name,
+                                     propagation_channel_name,
+                                     twitter_account_name,
+                                     twitter_account_consumer_key,
+                                     twitter_account_consumer_secret,
+                                     twitter_account_access_token_key,
+                                     twitter_account_access_token_secret):
+        assert(self.is_locked)
+        sponsor = self.get_sponsor_by_name(sponsor_name)
+        propagation_channel = self.get_propagation_channel_by_name(propagation_channel_name)
+        propagation_mechanism_type = 'twitter'
+        assert(propagation_mechanism_type in propagation_channel.propagation_mechanism_types)
+        campaign = SponsorCampaign(propagation_channel.id,
+                                   propagation_mechanism_type,
+                                   TwitterPropagationAccount(
+                                        twitter_account_name,
+                                        twitter_account_consumer_key,
+                                        twitter_account_consumer_secret,
+                                        twitter_account_access_token_key,
+                                        twitter_account_access_token_secret),
+                                   None,
+                                   None,
+                                   None,
+                                   False)
+        if campaign not in sponsor.campaigns:
+            sponsor.campaigns.append(campaign)
+            sponsor.log('add twitter campaign %s' % (twitter_account_name,))
+            for platform in self.__deploy_builds_required_for_campaigns.iterkeys():
+                self.__deploy_builds_required_for_campaigns[platform].add(
+                        (campaign.propagation_channel_id, sponsor.id))
+            campaign.log('marked for build and publish (new campaign)')
+
+    def add_sponsor_static_download_campaign(self, sponsor_name, propagation_channel_name):
+        assert(self.is_locked)
+        sponsor = self.get_sponsor_by_name(sponsor_name)
+        propagation_channel = self.get_propagation_channel_by_name(propagation_channel_name)
+        propagation_mechanism_type = 'static-download'
+        assert(propagation_mechanism_type in propagation_channel.propagation_mechanism_types)
+        campaign = SponsorCampaign(propagation_channel.id,
+                                   propagation_mechanism_type,
+                                   None,
+                                   None,
+                                   None,
+                                   None,
+                                   False)
+        if campaign not in sponsor.campaigns:
+            sponsor.campaigns.append(campaign)
+            sponsor.log('add static download campaign')
+            for platform in self.__deploy_builds_required_for_campaigns.iterkeys():
+                self.__deploy_builds_required_for_campaigns[platform].add(
+                        (campaign.propagation_channel_id, sponsor.id))
+            campaign.log('marked for build and publish (new campaign)')
+
+    def set_sponsor_campaign_s3_bucket_name(self, sponsor_name,
+                                            propagation_channel_name, account,
+                                            s3_bucket_name):
+        assert(self.is_locked)
+        sponsor = self.get_sponsor_by_name(sponsor_name)
+        propagation_channel = self.get_propagation_channel_by_name(propagation_channel_name)
+        for campaign in sponsor.campaigns:
+            if (campaign.propagation_channel_id == propagation_channel.id and
+                ((campaign.account == None and account == None) or campaign.account[0] == account)):
+                    campaign.s3_bucket_name = s3_bucket_name
+                    campaign.log('set campaign s3 bucket name to %s' % (s3_bucket_name,))
+                    for platform in self.__deploy_builds_required_for_campaigns.iterkeys():
+                        self.__deploy_builds_required_for_campaigns[platform].add(
+                            (campaign.propagation_channel_id, sponsor.id))
+                    campaign.log('marked for build and publish (modified campaign)')
+
+    def set_sponsor_campaign_custom_download_site(self, sponsor_name, propagation_channel_name, account, is_custom):
+        sponsor = self.get_sponsor_by_name(sponsor_name)
+        propagation_channel = self.get_propagation_channel_by_name(propagation_channel_name)
+        for campaign in sponsor.campaigns:
+            if (campaign.propagation_channel_id == propagation_channel.id and
+                ((campaign.account == None and account == None) or campaign.account[0] == account)):
+                campaign.custom_download_site = is_custom
+                campaign.log('set campaign custom_download_site to %s' % is_custom)
+                if not is_custom:
+                    self.__deploy_website_required_for_sponsors.add(sponsor.id)
+                    campaign.log('marked sponsor website as needing new deploy')
+
+    def set_sponsor_home_page(self, sponsor_name, region, url):
+        assert(self.is_locked)
+        sponsor = self.get_sponsor_by_name(sponsor_name)
+        home_page = SponsorHomePage(region, url)
+        if region not in sponsor.home_pages:
+            sponsor.home_pages[region] = []
+        if home_page not in sponsor.home_pages[region]:
+            sponsor.home_pages[region].append(home_page)
+            sponsor.log('set home page %s for %s' % (url, region if region else 'All'))
+            self.__deploy_data_required_for_all = True
+            sponsor.log('marked all hosts for data deployment')
+
+    def set_sponsor_mobile_home_page(self, sponsor_name, region, url):
+        assert(self.is_locked)
+        sponsor = self.get_sponsor_by_name(sponsor_name)
+        mobile_home_page = SponsorHomePage(region, url)
+        if region not in sponsor.mobile_home_pages:
+            sponsor.mobile_home_pages[region] = []
+        if mobile_home_page not in sponsor.mobile_home_pages[region]:
+            sponsor.mobile_home_pages[region].append(mobile_home_page)
+            sponsor.log('set mobile home page %s for %s' % (url, region if region else 'All'))
+            self.__deploy_data_required_for_all = True
+            sponsor.log('marked all hosts for data deployment')
+
+    def remove_sponsor_home_page(self, sponsor_name, region, url):
+        assert(self.is_locked)
+        sponsor = self.get_sponsor_by_name(sponsor_name)
+        home_page = SponsorHomePage(region, url)
+        if (region in sponsor.home_pages
+            and home_page in sponsor.home_pages[region]):
+            sponsor.home_pages[region].remove(home_page)
+            sponsor.log('deleted home page %s for %s' % (url, region))
+            self.__deploy_data_required_for_all = True
+            sponsor.log('marked all hosts for data deployment')
+
+    def set_sponsor_page_view_regex(self, sponsor_name, regex, replace):
+        assert(self.is_locked)
+        sponsor = self.get_sponsor_by_name(sponsor_name)
+        if not [rx for rx in sponsor.page_view_regexes if rx.regex == regex]:
+            sponsor.page_view_regexes.append(SponsorRegex(regex, replace))
+            sponsor.log('set page view regex %s; replace %s' % (regex, replace))
+            self.__deploy_data_required_for_all = True
+            sponsor.log('marked all hosts for data deployment')
+
+    def remove_sponsor_page_view_regex(self, sponsor_name, regex):
+        '''
+        Note that the regex part of the regex+replace pair is unique, so only
+        it has to be passed in when removing.
+        '''
+        assert(self.is_locked)
+        sponsor = self.get_sponsor_by_name(sponsor_name)
+        match = [sponsor.page_view_regexes.pop(idx)
+                 for (idx, rx)
+                 in enumerate(sponsor.page_view_regexes)
+                 if rx.regex == regex]
+        if match:
+            sponsor.page_view_regexes.remove(regex)
+            sponsor.log('deleted page view regex %s' % regex)
+            self.__deploy_data_required_for_all = True
+            sponsor.log('marked all hosts for data deployment')
+
+    def set_sponsor_https_request_regex(self, sponsor_name, regex, replace):
+        assert(self.is_locked)
+        sponsor = self.get_sponsor_by_name(sponsor_name)
+        if not [rx for rx in sponsor.https_request_regexes if rx.regex == regex]:
+            sponsor.https_request_regexes.append(SponsorRegex(regex, replace))
+            sponsor.log('set https request regex %s; replace %s' % (regex, replace))
+            self.__deploy_data_required_for_all = True
+            sponsor.log('marked all hosts for data deployment')
+
+    def remove_sponsor_https_request_regex(self, sponsor_name, regex):
+        '''
+        Note that the regex part of the regex+replace pair is unique, so only
+        it has to be passed in when removing.
+        '''
+        assert(self.is_locked)
+        sponsor = self.get_sponsor_by_name(sponsor_name)
+        match = [sponsor.https_request_regexes.pop(idx)
+                 for (idx, rx)
+                 in enumerate(sponsor.https_request_regexes)
+                 if rx.regex == regex]
+        if match:
+            sponsor.https_request_regexes.remove(regex)
+            sponsor.log('deleted https request regex %s' % regex)
+            self.__deploy_data_required_for_all = True
+            sponsor.log('marked all hosts for data deployment')
+
+    def set_sponsor_name(self, sponsor_name, new_sponsor_name):
+        assert(self.is_locked)
+        assert(not filter(lambda x: x.name == new_sponsor_name, self.__sponsors.itervalues()))
+        sponsor = self.get_sponsor_by_name(sponsor_name)
+        sponsor.name = (new_sponsor_name)
+        self.__deploy_stats_config_required = True
+        sponsor.log('set sponsor name from \'%s\' to \'%s\'' % (sponsor_name, new_sponsor_name))
+
+    def set_sponsor_override_data_sponsor_id(self, sponsor_name, use_data_from_sponsor_name):
+        assert(self.is_locked)
+        sponsor = self.get_sponsor_by_name(sponsor_name)
+        override_sponsor = self.get_sponsor_by_name(use_data_from_sponsor_name)
+        sponsor.use_data_from_sponsor_id = override_sponsor.id
+        for campaign in sponsor.campaigns:
+            for platform in self.__deploy_builds_required_for_campaigns.iterkeys():
+                self.__deploy_builds_required_for_campaigns[platform].add(
+                    (campaign.propagation_channel_id, sponsor.id))
+            campaign.log('marked for build and publish (new banner override)')
+        self.__deploy_data_required_for_all = True
+        self.__deploy_website_required_for_sponsors.add(sponsor.id)
+        sponsor.log('set use data from sponsor \'%s\'' % (use_data_from_sponsor_name))
+
+    def get_server_by_ip_address(self, ip_address):
+        servers = filter(lambda x: x.ip_address == ip_address, self.__servers.itervalues())
+        if len(servers) == 1:
+            return servers[0]
+        return None
+
+    def get_server_by_internal_ip_address(self, ip_address):
+        servers = filter(lambda x: x.internal_ip_address == ip_address, self.__servers.itervalues())
+        if len(servers) == 1:
+            return servers[0]
+        return None
+
+    def get_deleted_server_by_ip_address(self, ip_address):
+        servers = filter(lambda x: x.ip_address == ip_address, self.__deleted_servers.itervalues())
+        if len(servers) == 1:
+            return servers[0]
+        return None
+
+    def get_host_object(self, id, provider, provider_id, ip_address, ssh_port, ssh_username, ssh_password, ssh_host_key,
+                        stats_ssh_username, stats_ssh_password, datacenter_name, region, meek_server_port,
+                        meek_server_obfuscated_key, meek_server_fronting_domain, meek_server_fronting_host,
+                        alternate_meek_server_fronting_hosts, meek_cookie_encryption_public_key,
+                        meek_cookie_encryption_private_key):
+        return Host(id,
+                    provider,
+                    provider_id,
+                    ip_address,
+                    ssh_port,
+                    ssh_username,
+                    ssh_password,
+                    ssh_host_key,
+                    stats_ssh_username,
+                    stats_ssh_password,
+                    datacenter_name,
+                    region,
+                    meek_server_port,
+                    meek_server_obfuscated_key,
+                    meek_server_fronting_domain,
+                    meek_server_fronting_host,
+                    alternate_meek_server_fronting_hosts,
+                    meek_cookie_encryption_public_key,
+                    meek_cookie_encryption_private_key,
+                    )
+
+    def get_server_object(self, id, host_id, ip_address, egress_ip_address, internal_ip_address, propagation_channel_id,
+                        is_embedded, is_permanent, discovery_date_range, capabilities, web_server_port, web_server_secret,
+                        web_server_certificate, web_server_private_key, ssh_port, ssh_username, ssh_password,
+                        ssh_host_key, ssh_obfuscated_port, ssh_obfuscated_key, alternate_ssh_obfuscated_ports):
+        return Server(id,
+                    host_id,
+                    ip_address,
+                    egress_ip_address,
+                    internal_ip_address,
+                    propagation_channel_id,
+                    is_embedded,
+                    is_permanent,
+                    discovery_date_range,
+                    capabilities,
+                    web_server_port,
+                    web_server_secret,
+                    web_server_certificate,
+                    web_server_private_key,
+                    ssh_port,
+                    ssh_username,
+                    ssh_password,
+                    ssh_host_key,
+                    ssh_obfuscated_port,
+                    ssh_obfuscated_key,
+                    alternate_ssh_obfuscated_ports,
+                    )
+
+    def import_host(self, id, provider, provider_id, ip_address, ssh_port, ssh_username, ssh_password, ssh_host_key,
+                    stats_ssh_username, stats_ssh_password):
+        assert(self.is_locked)
+        host = Host(
+                id,
+                provider,
+                provider_id,
+                ip_address,
+                ssh_port,
+                ssh_username,
+                ssh_password,
+                ssh_host_key,
+                stats_ssh_username,
+                stats_ssh_password)
+
+        assert(host.id not in self.__hosts)
+        self.__hosts[host.id] = host
+
+    def import_server(self, server_id, host_id, ip_address, egress_ip_address, internal_ip_address,
+                      propagation_channel_id, is_embedded, is_permanent, discovery_date_range, capabilities, web_server_port,
+                      web_server_secret, web_server_certificate, web_server_private_key, ssh_port, ssh_username,
+                      ssh_password, ssh_host_key):
+        assert(self.is_locked)
+        server = Server(
+                    server_id,
+                    host_id,
+                    ip_address,
+                    egress_ip_address,
+                    internal_ip_address,
+                    propagation_channel_id,
+                    is_embedded,
+                    is_permanent,
+                    discovery_date_range,
+                    capabilities,
+                    web_server_port,
+                    web_server_secret,
+                    web_server_certificate,
+                    web_server_private_key,
+                    ssh_port,
+                    ssh_username,
+                    ssh_password,
+                    ssh_host_key)
+
+        assert(server.id not in self.__servers)
+        self.__servers[server.id] = server
+
+    def __disable_server(self, server):
+        assert(self.is_locked)
+        # Prevent users from establishing new connections to this server,
+        # while allowing existing connections to be maintained.
+        server.capabilities['handshake'] = False
+        server.capabilities['SSH'] = False
+        server.capabilities['OSSH'] = False
+        server.capabilities['FRONTED-MEEK'] = False
+        server.capabilities['UNFRONTED-MEEK'] = False
+        host = self.__hosts[server.host_id]
+        servers = [s for s in self.__servers.itervalues() if s.host_id == server.host_id]
+        psi_ops_install.install_firewall_rules(host, servers, plugins, False) # No need to update the malware blacklist
+        # NOTE: caller is responsible for saving now
+        #self.save()
+
+    def __count_users_on_host(self, host_id):
+        vpn_users = int(self.run_command_on_host(self.__hosts[host_id],
+                                                 'ifconfig | grep ppp | wc -l'))
+        ssh_users = int(self.run_command_on_host(self.__hosts[host_id],
+                                                 'ps ax | grep ssh | grep psiphon | wc -l')) / 2
+        return vpn_users + ssh_users
+
+    def __upgrade_host_datacenter_names(self):
+        if self.__linode_account.api_key:
+            linode_datacenter_names = psi_linode.get_datacenter_names(self.__linode_account)
+            for host in self.__hosts.itervalues():
+                if host.provider.lower() == 'linode':
+                    host.datacenter_name = str(linode_datacenter_names[host.provider_id])
+                else:
+                    host.datacenter_name = str(host.provider)
+
+    def __prune_servers(self, servers):
+        number_removed = 0
+        number_disabled = 0
+        for server in servers:
+            users_on_host = self.__count_users_on_host(server.host_id)
+            if users_on_host == 0:
+                self.remove_host(server.host_id)
+                number_removed += 1
+            elif users_on_host < 50:
+                self.__disable_server(server)
+                number_disabled += 1
+        return number_removed, number_disabled
+
+    def prune_propagation_channel_servers(self, propagation_channel_name,
+                                          max_discovery_server_age_in_days=None,
+                                          max_propagation_server_age_in_days=None):
+        assert(self.is_locked)
+
+        propagation_channel = self.get_propagation_channel_by_name(propagation_channel_name)
+        now = datetime.datetime.now()
+        today = datetime.datetime(now.year, now.month, now.day)
+
+        # Remove old servers with low activity
+        number_removed = 0
+        number_disabled = 0
+
+        if max_discovery_server_age_in_days == None:
+            max_discovery_server_age_in_days = propagation_channel.max_discovery_server_age_in_days
+        if max_discovery_server_age_in_days > 0:
+            old_discovery_servers = [server for server in self.__servers.itervalues()
+                if server.propagation_channel_id == propagation_channel.id
+                and server.discovery_date_range
+                and server.discovery_date_range[1] < (today - datetime.timedelta(days=max_discovery_server_age_in_days))
+                and self.__hosts[server.host_id].provider in ['linode', 'digitalocean']]
+            removed, disabled = self.__prune_servers(old_discovery_servers)
+            number_removed += removed
+            number_disabled += disabled
+
+        if max_propagation_server_age_in_days == None:
+            max_propagation_server_age_in_days = propagation_channel.max_propagation_server_age_in_days
+        if max_propagation_server_age_in_days > 0:
+            old_propagation_servers = [server for server in self.__servers.itervalues()
+                if server.propagation_channel_id == propagation_channel.id
+                and not server.discovery_date_range
+                and not server.is_embedded
+                and server.logs[0][0] < (today - datetime.timedelta(days=max_propagation_server_age_in_days))
+                and self.__hosts[server.host_id].provider in ['linode', 'digitalocean']]
+            removed, disabled = self.__prune_servers(old_propagation_servers)
+            number_removed += removed
+            number_disabled += disabled
+
+        # This deploy will update the stats server, so it doesn't try to pull stats from
+        # hosts that no longer exist
+        # NOTE: This will also call save() only if a host has been removed and
+        # __deploy_stats_config_required is set. If hosts have only been disabled, a save()
+        # might not occur. That's OK because the disabled state doesn't need to be saved.
+        self.deploy()
+
+        return number_removed, number_disabled
+
+    def replace_propagation_channel_servers(self, propagation_channel_name,
+                                            new_discovery_servers_count=None,
+                                            new_propagation_servers_count=None):
+        assert(self.is_locked)
+
+        propagation_channel = self.get_propagation_channel_by_name(propagation_channel_name)
+        now = datetime.datetime.now()
+        today = datetime.datetime(now.year, now.month, now.day)
+        tomorrow = today + datetime.timedelta(days=1)
+
+        # Use a default 1 day discovery date range.
+        new_discovery_date_range = (tomorrow, tomorrow + datetime.timedelta(days=1))
+
+        if new_discovery_servers_count == None:
+            new_discovery_servers_count = propagation_channel.new_discovery_servers_count
+        if new_propagation_servers_count == None:
+            new_propagation_servers_count = propagation_channel.new_propagation_servers_count
+
+        def _launch_new_server(_):
+            try:
+                return self.launch_new_server()
+            except:
+                return None
+
+        pool = ThreadPool(20)
+        new_servers = pool.map(_launch_new_server, [None for _ in range(new_discovery_servers_count + new_propagation_servers_count)])
+
+        failure = None
+
+        if new_discovery_servers_count > 0:
+            try:
+                self.add_servers(new_servers[:new_discovery_servers_count], propagation_channel_name, new_discovery_date_range, False)
+            except Exception as ex:
+                for line in traceback.format_exc().split('\n'):
+                    print line
+                failure = ex
+
+        if new_propagation_servers_count > 0:
+            try:
+                self.add_servers(new_servers[new_discovery_servers_count:], propagation_channel_name, None)
+            except Exception as ex:
+                for line in traceback.format_exc().split('\n'):
+                    print line
+                failure = ex
+
+        if failure:
+            raise failure
+
+    def get_existing_server_ids(self):
+        return [server.id for server in self.__servers.itervalues()] + \
+               [deleted_server.id for deleted_server in self.__deleted_servers.itervalues()]
+
+    def add_server_to_host(self, host, new_servers):
+
+        existing_servers = [server for server in self.get_servers() if server.host_id == host.id]
+        servers_on_host = existing_servers + new_servers
+
+        psi_ops_install.install_host(host, servers_on_host, self.get_existing_server_ids(), plugins)
+        host.log('install with new servers')
+
+        assert(host.id in self.__hosts)
+
+        for server in new_servers:
+            assert(server.id not in self.__servers)
+            self.__servers[server.id] = server
+
+        psi_ops_deploy.deploy_data(
+                            host,
+                            self.__compartmentalize_data_for_host(host.id))
+
+        for server in servers_on_host:
+            self.test_server(server.id, ['handshake'])
+
+    def setup_fronting_for_server(self, server_id, meek_server_fronting_domain, meek_server_fronting_host):
+        server = self.__servers[server_id]
+        host = self.__hosts[server.host_id]
+        assert(host.meek_server_port == None)
+
+        server.capabilities['FRONTED-MEEK'] = True
+        host.meek_server_fronting_domain = meek_server_fronting_domain
+        host.meek_server_fronting_host = meek_server_fronting_host
+        self.setup_meek_parameters_for_host(host, 443)
+        self.install_meek_for_host(host)
+
+    def setup_unfronted_meek_for_server(self, server_id):
+        server = self.__servers[server_id]
+        host = self.__hosts[server.host_id]
+        assert(host.meek_server_port == None)
+
+        server.capabilities['handshake'] = False
+        server.capabilities['VPN'] = False
+        server.capabilities['SSH'] = False
+        server.capabilities['OSSH'] = False
+        server.capabilities['FRONTED-MEEK'] = False
+        server.capabilities['UNFRONTED-MEEK'] = True
+        self.setup_meek_parameters_for_host(host, 80)
+        self.install_meek_for_host(host)
+
+    def setup_meek_parameters_for_host(self, host, meek_server_port):
+        assert(host.meek_server_port == None)
+        host.meek_server_port = meek_server_port
+        if not host.meek_server_obfuscated_key:
+            host.meek_server_obfuscated_key = binascii.hexlify(os.urandom(psi_ops_install.SSH_OBFUSCATED_KEY_BYTE_LENGTH))
+        if not host.meek_cookie_encryption_public_key or not host.meek_cookie_encryption_private_key:
+            keypair = json.loads(subprocess.Popen([os.path.join('.', 'keygenerator.exe')], stdout=subprocess.PIPE).communicate()[0])
+            host.meek_cookie_encryption_public_key = keypair['publicKey']
+            host.meek_cookie_encryption_private_key = keypair['privateKey']
+
+    def install_meek_for_host(self, host):
+        servers = [s for s in self.__servers.itervalues() if s.host_id == host.id]
+        psi_ops_install.install_firewall_rules(host, servers, plugins, False) # No need to update the malware blacklist
+        psi_ops_install.install_psi_limit_load(host, servers)
+        psi_ops_deploy.deploy_implementation(host, self.__discovery_strategy_value_hmac_key, plugins)
+        psi_ops_deploy.deploy_data(
+                            host,
+                            self.__compartmentalize_data_for_host(host.id))
+
+    def setup_server(self, host, servers):
+        # Install Psiphon 3 and generate configuration values
+        # Here, we're assuming one server/IP address per host
+        psi_ops_install.install_host(host, servers, self.get_existing_server_ids(), plugins)
+        host.log('install')
+        psi_ops_install.change_weekly_crontab_runday(host, None)
+        # Update database
+
+        # Add new server (we also add a host; here, the host and server are
+        # one-to-one, but legacy networks have many servers per host and we
+        # retain support for this in the data model and general functionality)
+        # Note: this must be done before deploy_data otherwise the deployed
+        # data will not include this host and server
+        assert(host.id not in self.__hosts)
+        self.__hosts[host.id] = host
+
+        for server in servers:
+            assert(server.id not in self.__servers)
+            self.__servers[server.id] = server
+
+        # Deploy will upload web server source database data and client builds
+        # (Only deploying for the new host, not broadcasting info yet...)
+        psi_ops_deploy.deploy_implementation(host, self.__discovery_strategy_value_hmac_key, plugins)
+        psi_ops_deploy.deploy_data(
+                            host,
+                            self.__compartmentalize_data_for_host(host.id))
+        psi_ops_deploy.deploy_geoip_database_autoupdates(host)
+        psi_ops_deploy.deploy_routes(host)
+        host.log('initial deployment')
+
+        for server in servers:
+            self.test_server(server.id, ['handshake'])
+
+    def launch_new_server(self):
+        provider = self._weighted_random_choice(self.__provider_ranks).provider
+
+        # This is pretty dirty. We should use some proper OO technique.
+        provider_launch_new_server = None
+        provider_account = None
+        if provider.lower() == 'linode':
+            provider_launch_new_server = psi_linode.launch_new_server
+            provider_account = self.__linode_account
+        elif provider.lower() == 'digitalocean':
+            provider_launch_new_server = psi_digitalocean.launch_new_server
+            provider_account = self.__digitalocean_account
+        elif provider.lower() == 'elastichosts':
+            provider_launch_new_server = psi_elastichosts.ElasticHosts().launch_new_server
+            provider_account = self._weighted_random_choice(self.__elastichosts_accounts)
+        else:
+            raise ValueError('bad provider value: %s' % provider)
+
+        print 'starting %s process (up to 20 minutes)...' % provider
+
+        # Create a new cloud VPS
+        def provider_launch_new_server_with_retries():
+            for _ in range(3):
+                try:
+                    return provider_launch_new_server(provider_account, plugins)
+                except Exception as ex:
+                    print str(ex)
+            raise ex
+
+        server_info = provider_launch_new_server_with_retries()
+        return server_info[0:1] + (provider.lower(),) + server_info[2:]
+
+    def add_servers(self, server_infos, propagation_channel_name, discovery_date_range, replace_others=True, server_capabilities=None):
+        assert(self.is_locked)
+        propagation_channel = self.get_propagation_channel_by_name(propagation_channel_name)
+
+        # Embedded servers (aka "propagation servers") are embedded in client
+        # builds, where as discovery servers are only revealed when clients
+        # connect to a server.
+        is_embedded_server = (discovery_date_range is None)
+
+        # The following changes will be saved if at least one server is successfully added
+
+        if replace_others:
+            # If we are creating new propagation servers, stop embedding the old ones
+            # (they are still active, but not embedded in builds or discovered)
+            # NEW: don't replace servers marked with is_permanent
+            if is_embedded_server:
+                for old_server in self.__servers.itervalues():
+                    if (old_server.propagation_channel_id == propagation_channel.id and
+                        old_server.is_embedded and
+                        not old_server.is_permanent):
+                        old_server.is_embedded = False
+                        old_server.log('unembedded')
+            # If we are creating new discovery servers, stop discovering existing ones
+            else:
+                self.__replace_propagation_channel_discovery_servers(propagation_channel.id)
+
+        self.__deploy_data_required_for_all = True
+        self.__deploy_stats_config_required = True
+
+        # Unless the node is reserved for discovery, release it through
+        # the campaigns associated with the propagation channel
+        # TODO: recover from partially complete state...
+        if is_embedded_server:
+            for sponsor in self.__sponsors.itervalues():
+                for campaign in sponsor.campaigns:
+                    if campaign.propagation_channel_id == propagation_channel.id:
+                        for platform in self.__deploy_builds_required_for_campaigns.iterkeys():
+                            self.__deploy_builds_required_for_campaigns[platform].add(
+                                    (campaign.propagation_channel_id, sponsor.id))
+                        # Don't log this, too much noise
+                        #campaign.log('marked for build and publish (new embedded server)')
+
+        for new_server_number in range(len(server_infos)):
+            server_info = server_infos[new_server_number]
+            if type(server_info) != tuple:
+                continue
+            host = Host(*server_info)
+
+            # NOTE: jsonpickle will serialize references to discovery_date_range, which can't be
+            # resolved when unpickling, if discovery_date_range is used directly.
+            # So create a copy instead.
+            discovery = self.__copy_date_range(discovery_date_range) if discovery_date_range else None
+
+            ssh_port = '22'
+            ossh_port = random.choice([53, 443])
+            capabilities = ServerCapabilities()
+            if server_capabilities:
+                capabilities = copy_server_capabilities(server_capabilities)
+            elif discovery:
+                # Discovery servers will either be OSSH-only or UNFRONTED-MEEK-only
+                capabilities['handshake'] = False
+                capabilities['VPN'] = False
+                capabilities['SSH'] = False
+                if random.random() < 0.5:
+                    capabilities['OSSH'] = False
+                    capabilities['UNFRONTED-MEEK'] = True
+            elif new_server_number % 2 == 1:
+                # We would like every other new propagation server created to be somewhat obfuscated
+                capabilities['handshake'] = False
+                capabilities['VPN'] = False
+                capabilities['SSH'] = False
+                ossh_ports = range(1,1023)
+                ossh_ports.remove(15)
+                ossh_ports.remove(25)
+                ossh_ports.remove(80)
+                ossh_ports.remove(135)
+                ossh_ports.remove(136)
+                ossh_ports.remove(137)
+                ossh_ports.remove(138)
+                ossh_ports.remove(139)
+                ossh_ports.remove(515)
+                ossh_ports.remove(593)
+                ossh_port = random.choice(ossh_ports)
+            else:
+                # Regular propagation servers also have UNFRONTED-MEEK
+                capabilities['UNFRONTED-MEEK'] = True
+
+            if capabilities['UNFRONTED-MEEK']:
+                if random.random() < 0.5:
+                    self.setup_meek_parameters_for_host(host, 80)
+                else:
+                    ossh_port = 53
+                    self.setup_meek_parameters_for_host(host, 443)
+
+            server = Server(
+                        None,
+                        host.id,
+                        host.ip_address,
+                        host.ip_address,
+                        host.ip_address,
+                        propagation_channel.id,
+                        is_embedded_server,
+                        False,
+                        discovery,
+                        capabilities,
+                        str(random.randrange(8000, 9000)),
+                        None,
+                        None,
+                        None,
+                        ssh_port,
+                        None,
+                        None,
+                        None,
+                        ossh_port)
+
+            self.setup_server(host, [server])
+
+            self.save()
+
+        # The save() above ensures new server configuration is saved to CMS before deploying new
+        # server info to the network
+
+        # This deploy will broadcast server info, propagate builds, and update
+        # the stats and email server
+        self.deploy()
+
+    def remove_hosts_from_providers(self):
+        assert(self.is_locked)
+
+        need_to_save = False
+        for host in self.__hosts_to_remove_from_providers.copy():
+            # Only hosts that can be removed via an API are removed here.
+            # Others must be manually removed.
+            provider_remove_host = None
+            if host.provider == 'linode':
+                provider_remove_host = psi_linode.remove_server
+                provider_account = self.__linode_account
+            if host.provider == 'digitalocean':
+                provider_remove_host = psi_digitalocean.remove_server
+                provider_account = self.__digitalocean_account
+            if provider_remove_host:
+                # Remove the actual host through the provider's API
+                provider_remove_host(provider_account, host.provider_id)
+                self.__hosts_to_remove_from_providers.remove(host)
+                need_to_save = True
+                # It is safe to call provider_remove_host() for a host that has
+                # already been removed, so there is no need to save() yet.
+
+        if need_to_save:
+            self.save()
+
+    def remove_host(self, host_id):
+        assert(self.is_locked)
+        host = self.__hosts[host_id]
+        host_copy = Host(
+                        host.id,
+                        host.provider,
+                        host.provider_id,
+                        host.ip_address,
+                        host.ssh_port,
+                        host.ssh_username,
+                        host.ssh_password,
+                        host.ssh_host_key,
+                        host.stats_ssh_username,
+                        host.stats_ssh_password,
+                        host.datacenter_name,
+                        host.region,
+                        host.meek_server_port,
+                        host.meek_server_obfuscated_key,
+                        host.meek_server_fronting_domain,
+                        host.meek_server_fronting_host,
+                        host.alternate_meek_server_fronting_hosts,
+                        host.meek_cookie_encryption_public_key,
+                        host.meek_cookie_encryption_private_key)
+        self.__hosts_to_remove_from_providers.add(host_copy)
+
+        # Mark host and its servers as deleted in the database. We keep the
+        # records around for historical info and to ensure we never recycle
+        # server IDs
+        server_ids_on_host = []
+        for server in self.__servers.itervalues():
+            if server.host_id == host.id:
+                server_ids_on_host.append(server.id)
+        for server_id in server_ids_on_host:
+            assert(server_id not in self.__deleted_servers)
+            deleted_server = self.__servers.pop(server_id)
+            # Clear some unneeded data that might be contributing to a MemoryError
+            deleted_server.web_server_certificate = None
+            deleted_server.web_server_secret = None
+            deleted_server.web_server_private_key = None
+            deleted_server.ssh_password = None
+            deleted_server.ssh_host_key = None
+            deleted_server.ssh_obfuscated_key = None
+            self.__deleted_servers[server_id] = deleted_server
+        # We don't assign host IDs and can't guarentee uniqueness, so not
+        # archiving deleted host keyed by ID.
+        deleted_host = self.__hosts.pop(host.id)
+        # Don't archive "deploy" logs.  They are noisy, and may contribute to
+        # a MemoryError we have observed when serializing the PsiphonNetwork object
+        for log in copy.copy(deleted_host.logs):
+            if 'deploy' in log[1]:
+                deleted_host.logs.remove(log)
+        self.__deleted_hosts.append(deleted_host)
+
+        # Clear flags that include this host id.  Update stats config.
+        if host.id in self.__deploy_implementation_required_for_hosts:
+            self.__deploy_implementation_required_for_hosts.remove(host.id)
+        self.__deploy_stats_config_required = True
+        # NOTE: If host was currently discoverable or will be in the future,
+        #       host data should be updated.
+        # NOTE: If host was currently embedded, new campaign builds are needed.
+
+        # NOTE: caller is responsible for saving now
+        #self.save()
+
+    def reinstall_host(self, host_id):
+        assert(self.is_locked)
+        host = self.__hosts[host_id]
+        servers = [server for server in self.__servers.itervalues() if server.host_id == host_id]
+        psi_ops_install.install_host(host, servers, self.get_existing_server_ids(), plugins)
+        psi_ops_deploy.deploy_implementation(host, self.__discovery_strategy_value_hmac_key, plugins)
+        # New data might have been generated
+        # NOTE that if the client version has been incremented but a full deploy has not yet been run,
+        # this following psi_ops_deploy.deploy_data call is not safe.  Data will specify a new version
+        # that is not yet available on servers (infinite download loop).
+        psi_ops_deploy.deploy_data(
+                                host,
+                                self.__compartmentalize_data_for_host(host.id))
+        host.log('reinstall')
+
+    def reinstall_hosts(self):
+        assert(self.is_locked)
+        psi_ops_deploy.run_in_parallel(25, self.reinstall_host, [host.id for host in self.__hosts.itervalues()])
+
+    def set_servers_propagation_channel_and_discovery_date_range(self, server_names, propagation_channel_name, discovery_date_range, replace_others=True):
+        assert(self.is_locked)
+        propagation_channel = self.get_propagation_channel_by_name(propagation_channel_name)
+
+        if replace_others:
+            self.__replace_propagation_channel_discovery_servers(propagation_channel.id)
+
+        for server_name in server_names:
+            server = self.__servers[server_name]
+            server.propagation_channel_id = propagation_channel.id
+            server.discovery_date_range = self.__copy_date_range(discovery_date_range)
+            server.log('propagation channel set to %s' % (propagation_channel.id,))
+            server.log('discovery_date_range set to %s - %s' % (server.discovery_date_range[0].isoformat(),
+                                                                server.discovery_date_range[1].isoformat()))
+
+        self.__deploy_data_required_for_all = True
+
+    def __copy_date_range(self, date_range):
+        return (datetime.datetime(date_range[0].year,
+                                  date_range[0].month,
+                                  date_range[0].day,
+                                  date_range[0].hour,
+                                  date_range[0].minute),
+                datetime.datetime(date_range[1].year,
+                                  date_range[1].month,
+                                  date_range[1].day,
+                                  date_range[1].hour,
+                                  date_range[1].minute))
+
+    def __replace_propagation_channel_discovery_servers(self, propagation_channel_id):
+        assert(self.is_locked)
+        now = datetime.datetime.now()
+        for old_server in self.__servers.itervalues():
+            # NOTE: don't instantiate today outside of this loop, otherwise jsonpickle will
+            # serialize references to it (for all but the first server in this loop) which
+            # are not unpickle-able
+            today = datetime.datetime(now.year, now.month, now.day)
+            if (old_server.propagation_channel_id == propagation_channel_id and
+                old_server.discovery_date_range and
+                (old_server.discovery_date_range[0] <= today < old_server.discovery_date_range[1])):
+                old_server.discovery_date_range = (old_server.discovery_date_range[0], today)
+                old_server.log('replaced')
+
+    def _weighted_random_choice(self, choices):
+        '''
+        Assumes that each choice has a "rank" attribute, and that the rank is an integer.
+        Returns the chosen members of the choices iterable.
+        '''
+        if not choices:
+            raise ValueError('choices must not be empty')
+
+        rank_total = sum([choice.rank for choice in choices])
+        rand = random.randrange(rank_total)
+        rank_accum = 0
+        for choice in choices:
+            rank_accum += choice.rank
+            if rank_accum > rand:
+                break
+        return choice
+
+    def __get_remote_server_list_signing_key_pair(self):
+        if not self.__remote_server_list_signing_key_pair:
+            assert(self.is_locked)
+            self.__remote_server_list_signing_key_pair = \
+                RemoteServerSigningKeyPair(
+                    psi_ops_crypto_tools.generate_key_pair(
+                        REMOTE_SERVER_SIGNING_KEY_PAIR_PASSWORD))
+
+        # This may be serialized/deserialized into a unicode string, but M2Crypto won't accept that.
+        # The key pair should only contain ascii anyways, so encoding to ascii should be safe.
+        self.__remote_server_list_signing_key_pair.pem_key_pair = \
+            self.__remote_server_list_signing_key_pair.pem_key_pair.encode('ascii', 'ignore')
+        return self.__remote_server_list_signing_key_pair
+
+    def create_feedback_encryption_key_pair(self):
+        '''
+        Generate a feedback encryption key pair and wrapping password.
+        Overwrites any existing values.
+        '''
+
+        assert(self.is_locked)
+
+        if self.__feedback_encryption_key_pair:
+            print('WARNING: You are overwriting the previous value')
+
+        password = psi_utils.generate_password()
+
+        self.__feedback_encryption_key_pair = \
+            FeedbackEncryptionKeyPair(
+                psi_ops_crypto_tools.generate_key_pair(password),
+                password)
+
+    def get_feedback_encryption_key_pair(self):
+        '''
+        Retrieves the feedback encryption keypair and wrapping password.
+        Generates those values if they don't already exist.
+        '''
+
+        if not self.__feedback_encryption_key_pair:
+            self.create_feedback_encryption_key_pair()
+
+        # This may be serialized/deserialized into a unicode string, but M2Crypto won't accept that.
+        # The key pair should only contain ascii anyways, so encoding to ascii should be safe.
+        self.__feedback_encryption_key_pair.pem_key_pair = \
+            self.__feedback_encryption_key_pair.pem_key_pair.encode('ascii', 'ignore')
+        return self.__feedback_encryption_key_pair
+
+    def create_routes_signing_key_pair(self):
+        '''
+        Generate a routes signing key pair and wrapping password.
+        Overwrites any existing values.
+        '''
+
+        assert(self.is_locked)
+
+        if self.__routes_signing_key_pair:
+            print('WARNING: You are overwriting the previous value')
+
+        password = psi_utils.generate_password()
+
+        self.__routes_signing_key_pair = \
+            RoutesSigningKeyPair(
+                psi_ops_crypto_tools.generate_key_pair(password),
+                password)
+
+    def get_routes_signing_key_pair(self):
+        '''
+        Retrieves the routes signing keypair and wrapping password.
+        Generates those values if they don't already exist.
+        '''
+
+        if not self.__routes_signing_key_pair:
+            self.create_routes_signing_key_pair()
+
+        # This may be serialized/deserialized into a unicode string, but M2Crypto won't accept that.
+        # The key pair should only contain ascii anyways, so encoding to ascii should be safe.
+        self.__routes_signing_key_pair.pem_key_pair = \
+            self.__routes_signing_key_pair.pem_key_pair.encode('ascii', 'ignore')
+        return self.__routes_signing_key_pair
+
+    def get_feedback_upload_info(self):
+        assert(self.__feedback_upload_info)
+        return self.__feedback_upload_info
+
+    def set_feedback_upload_info(self, upload_server, upload_path, upload_server_headers):
+        assert(self.is_locked)
+        if not self.__feedback_upload_info:
+            self.__feedback_upload_info = FeedbackUploadInfo(upload_server, upload_path, upload_server_headers)
+            self.__feedback_upload_info.log('FeedbackUploadInfo set for first time to: "%s", "%s", "%s"' % (upload_server, upload_path, upload_server_headers))
+        else:
+            self.__feedback_upload_info.upload_server = upload_server
+            self.__feedback_upload_info.upload_path = upload_path
+            self.__feedback_upload_info.upload_server_headers = upload_server_headers
+            self.__feedback_upload_info.log('FeedbackUploadInfo modified to: "%s", "%s", "%s"' % (upload_server, upload_path, upload_server_headers))
+
+    def __get_upgrade_package_signing_key_pair(self):
+        if not self.__upgrade_package_signing_key_pair:
+            assert(self.is_locked)
+            self.__upgrade_package_signing_key_pair = \
+                UpgradePackageSigningKeyPair(
+                    psi_ops_crypto_tools.generate_key_pair(
+                        UPGRADE_PACKAGE_SIGNING_KEY_PAIR_PASSWORD))
+
+        # This may be serialized/deserialized into a unicode string, but M2Crypto won't accept that.
+        # The key pair should only contain ascii anyways, so encoding to ascii should be safe.
+        self.__upgrade_package_signing_key_pair.pem_key_pair = \
+            self.__upgrade_package_signing_key_pair.pem_key_pair.encode('ascii', 'ignore')
+        return self.__upgrade_package_signing_key_pair
+
+    def __split_tunnel_url_format(self):
+        return 'https://s3.amazonaws.com/psiphon/routes/%s.route.zlib.json' # TODO get it from psi_ops_s3
+
+    def __split_tunnel_signature_public_key(self):
+        return psi_ops_crypto_tools.get_base64_der_public_key(
+                self.get_routes_signing_key_pair().pem_key_pair,
+                self.get_routes_signing_key_pair().password)
+
+    def __split_tunnel_dns_server(self):
+        return '8.8.4.4'  # TODO get it from psinet?
+
+    def build(
+            self,
+            propagation_channel_name,
+            sponsor_name,
+            remote_server_list_url_split,
+            info_link_url,
+            upgrade_url_split,
+            get_new_version_url,
+            get_new_version_email,
+            faq_url,
+            privacy_policy_url,
+            platforms=None,
+            test=False):
+        if not platforms:
+            platforms = [CLIENT_PLATFORM_WINDOWS, CLIENT_PLATFORM_ANDROID]
+
+        propagation_channel = self.get_propagation_channel_by_name(propagation_channel_name)
+        sponsor = self.get_sponsor_by_name(sponsor_name)
+        encoded_server_list, expected_egress_ip_addresses = \
+                    self.__get_encoded_server_list(propagation_channel.id, test=test, include_propagation_servers=False)
+
+        remote_server_list_signature_public_key = \
+            psi_ops_crypto_tools.get_base64_der_public_key(
+                self.__get_remote_server_list_signing_key_pair().pem_key_pair,
+                REMOTE_SERVER_SIGNING_KEY_PAIR_PASSWORD)
+
+        feedback_encryption_public_key = \
+            psi_ops_crypto_tools.get_base64_der_public_key(
+                self.get_feedback_encryption_key_pair().pem_key_pair,
+                self.get_feedback_encryption_key_pair().password)
+
+        feedback_upload_info = self.get_feedback_upload_info()
+
+        upgrade_signature_public_key = \
+            psi_ops_crypto_tools.get_base64_der_public_key(
+                self.__get_upgrade_package_signing_key_pair().pem_key_pair,
+                UPGRADE_PACKAGE_SIGNING_KEY_PAIR_PASSWORD)
+
+        builders = {
+            CLIENT_PLATFORM_WINDOWS: psi_ops_build_windows.build_client,
+            CLIENT_PLATFORM_ANDROID: psi_ops_build_android.build_client
+        }
+
+        for plugin in plugins:
+            if hasattr(plugin, 'build_android_client'):
+                builders[CLIENT_PLATFORM_ANDROID] = plugin.build_android_client
+
+        sponsor_banner = sponsor.banner
+        if sponsor.use_data_from_sponsor_id:
+            sponsor_banner = self.__sponsors[sponsor.use_data_from_sponsor_id].banner
+
+        return [builders[platform](
+                        propagation_channel.id,
+                        sponsor.id,
+                        base64.b64decode(sponsor_banner),
+                        encoded_server_list,
+                        remote_server_list_signature_public_key,
+                        remote_server_list_url_split,
+                        feedback_encryption_public_key,
+                        feedback_upload_info.upload_server,
+                        feedback_upload_info.upload_path,
+                        feedback_upload_info.upload_server_headers,
+                        info_link_url,
+                        upgrade_signature_public_key,
+                        upgrade_url_split,
+                        get_new_version_url,
+                        get_new_version_email,
+                        faq_url,
+                        privacy_policy_url,
+                        self.__split_tunnel_url_format(),
+                        self.__split_tunnel_signature_public_key(),
+                        self.__split_tunnel_dns_server(),
+                        self.__client_versions[platform][-1].version if self.__client_versions[platform] else 0,
+                        propagation_channel.propagator_managed_upgrades,
+                        test,
+                        list(self.__android_home_tab_url_exclusions)) for platform in platforms]
+
+    '''
+    # DEFUNCT: Should we wish to use this function in the future, it will need
+    # to be heavily updated to work with the current data structures, etc.
+    def build_android_library(
+            self,
+            propagation_channel_name,
+            sponsor_name):
+
+        propagation_channel = self.get_propagation_channel_by_name(propagation_channel_name)
+        sponsor = self.get_sponsor_by_name(sponsor_name)
+
+        campaigns = filter(lambda x: x.propagation_channel_id == propagation_channel.id, sponsor.campaigns)
+        assert campaigns
+
+        encoded_server_list, _ = \
+                    self.__get_encoded_server_list(propagation_channel.id)
+
+        remote_server_list_signature_public_key = \
+            psi_ops_crypto_tools.get_base64_der_public_key(
+                self.__get_remote_server_list_signing_key_pair().pem_key_pair,
+                REMOTE_SERVER_SIGNING_KEY_PAIR_PASSWORD)
+
+        feedback_encryption_public_key = \
+            psi_ops_crypto_tools.get_base64_der_public_key(
+                self.get_feedback_encryption_key_pair().pem_key_pair,
+                self.get_feedback_encryption_key_pair().password)
+
+        feedback_upload_info = self.get_feedback_upload_info()
+
+        remote_server_list_url_split = psi_ops_s3.get_s3_bucket_resource_url_split(
+                                    campaign.s3_bucket_name,
+                                    psi_ops_s3.DOWNLOAD_SITE_REMOTE_SERVER_LIST_FILENAME)
+
+        info_link_url = psi_ops_s3.get_s3_bucket_home_page_url(campaigns[0].s3_bucket_name)
+        for plugin in plugins:
+            if hasattr(plugin, 'info_link_url'):
+                info_link_url = plugin.info_link_url(CLIENT_PLATFORM_ANDROID)
+
+        return psi_ops_build_android.build_library(
+                        propagation_channel.id,
+                        sponsor.id,
+                        encoded_server_list,
+                        remote_server_list_signature_public_key,
+                        remote_server_list_url_split,
+                        feedback_encryption_public_key,
+                        feedback_upload_info.upload_server,
+                        feedback_upload_info.upload_path,
+                        feedback_upload_info.upload_server_headers,
+                        info_link_url,
+                        self.__client_versions[CLIENT_PLATFORM_ANDROID][-1].version if self.__client_versions[CLIENT_PLATFORM_ANDROID] else 0)
+    '''
+
+    def __make_upgrade_package_from_build(self, build_filename):
+        with open(build_filename, 'rb') as f:
+            data = f.read()
+        authenticated_data_package  = \
+            psi_ops_crypto_tools.make_signed_data(
+                self.__get_upgrade_package_signing_key_pair().pem_key_pair,
+                UPGRADE_PACKAGE_SIGNING_KEY_PAIR_PASSWORD,
+                base64.b64encode(data))
+        upgrade_filename = build_filename + psi_ops_s3.DOWNLOAD_SITE_UPGRADE_SUFFIX
+        f = gzip.open(upgrade_filename, 'wb')
+        try:
+            f.write(authenticated_data_package)
+        finally:
+            f.close()
+        return upgrade_filename
+
+    def deploy(self):
+        # Deploy as required:
+        #
+        # - Implementation to flagged hosts
+        # - Builds for required channels and sponsors
+        # - Publish, tweet
+        # - Data to all hosts
+        # - Email and stats server config
+        # - Remove hosts from providers that are marked for removal
+        #
+        # NOTE: Order is important. Hosts get new implementation before
+        # new data, in case schema has changed; deploy builds before
+        # deploying new data so an upgrade is available when it's needed
+
+        assert(self.is_locked)
+
+        # Host implementation
+
+        hosts = [self.__hosts[host_id] for host_id in self.__deploy_implementation_required_for_hosts]
+        psi_ops_deploy.deploy_implementation_to_hosts(hosts, self.__discovery_strategy_value_hmac_key, plugins)
+
+        if len(self.__deploy_implementation_required_for_hosts) > 0:
+            self.__deploy_implementation_required_for_hosts.clear()
+            self.save()
+
+        # Build
+
+        for platform in self.__deploy_builds_required_for_campaigns.iterkeys():
+            deployed_builds_for_platform = False
+            for target in self.__deploy_builds_required_for_campaigns[platform].copy():
+
+                propagation_channel_id, sponsor_id = target
+                propagation_channel = self.__propagation_channels[propagation_channel_id]
+                sponsor = self.__sponsors[sponsor_id]
+
+                for campaign in filter(lambda x: x.propagation_channel_id == propagation_channel_id, sponsor.campaigns):
+
+                    if campaign.platforms != None and not platform in campaign.platforms:
+                        continue
+
+                    if not campaign.s3_bucket_name:
+                        campaign.s3_bucket_name = psi_ops_s3.create_s3_website_bucket_name()
+                        campaign.log('created s3 bucket %s' % (campaign.s3_bucket_name,))
+
+                        # We're no longer actually creating buckets, so we
+                        # don't need to save here.
+                        # self.save()  # don't leak buckets
+
+                        # When creating a new bucket we'll load the website into
+                        # it. Rather than setting flags in all of the creation
+                        # methods, we'll use the above creation as the chokepoint.
+                        # After this we just have to worry about website updates.
+                        # Note that this generates the site. It's not very efficient
+                        # to do that here, but it happens infrequently enough to be okay.
+                        self.update_static_site_content(sponsor, campaign, True)
+
+                    # Remote server list: for clients to get new servers via S3,
+                    # we embed the bucket URL in the build. The remote server
+                    # list is placed in the S3 bucket.
+
+                    remote_server_list_url_split = psi_ops_s3.get_s3_bucket_resource_url_split(
+                                                campaign.s3_bucket_name,
+                                                psi_ops_s3.DOWNLOAD_SITE_REMOTE_SERVER_LIST_FILENAME)
+
+                    info_link_url = psi_ops_s3.get_s3_bucket_home_page_url(campaign.s3_bucket_name)
+                    for plugin in plugins:
+                        if hasattr(plugin, 'info_link_url'):
+                            info_link_url = plugin.info_link_url(platform)
+
+                    remote_server_list = \
+                        psi_ops_crypto_tools.make_signed_data(
+                            self.__get_remote_server_list_signing_key_pair().pem_key_pair,
+                            REMOTE_SERVER_SIGNING_KEY_PAIR_PASSWORD,
+                            '\n'.join(self.__get_encoded_server_list(propagation_channel.id)[0]))
+
+                    # Build for each client platform
+
+                    client_build_filenames = {
+                        CLIENT_PLATFORM_WINDOWS: psi_ops_s3.DOWNLOAD_SITE_WINDOWS_BUILD_FILENAME,
+                        CLIENT_PLATFORM_ANDROID: psi_ops_s3.DOWNLOAD_SITE_ANDROID_BUILD_FILENAME
+                    }
+                    for plugin in plugins:
+                        if hasattr(plugin, 'adjust_client_build_filenames'):
+                            plugin.adjust_client_build_filenames(client_build_filenames)
+
+                    s3_upgrade_resource_name = client_build_filenames[platform] + psi_ops_s3.DOWNLOAD_SITE_UPGRADE_SUFFIX
+
+                    upgrade_url_split = psi_ops_s3.get_s3_bucket_resource_url_split(campaign.s3_bucket_name, s3_upgrade_resource_name)
+                    get_new_version_url = psi_ops_s3.get_s3_bucket_download_page_url(campaign.s3_bucket_name)
+
+                    assert(self.__default_email_autoresponder_account)
+                    get_new_version_email = self.__default_email_autoresponder_account.email_address
+                    if type(campaign.account) == EmailPropagationAccount:
+                        get_new_version_email = campaign.account.email_address
+
+                    faq_url = psi_ops_s3.get_s3_bucket_faq_url(campaign.s3_bucket_name)
+                    privacy_policy_url = psi_ops_s3.get_s3_bucket_privacy_policy_url(campaign.s3_bucket_name)
+
+                    build_filename = self.build(
+                                        propagation_channel.name,
+                                        sponsor.name,
+                                        remote_server_list_url_split,
+                                        info_link_url,
+                                        upgrade_url_split,
+                                        get_new_version_url,
+                                        get_new_version_email,
+                                        faq_url,
+                                        privacy_policy_url,
+                                        [platform])[0]
+
+                    upgrade_filename = self.__make_upgrade_package_from_build(build_filename)
+
+                    # Upload client builds
+                    # We only upload the builds for Propagation Channel IDs that need to be known for the host.
+                    # UPDATE: Now we copy all builds.  We know that this breaks compartmentalization.
+                    # However, we do not want to prevent an upgrade in the case where a user has
+                    # downloaded from multiple propagation channels, and might therefore be connecting
+                    # to a server from one propagation channel using a build from a different one.
+                    # UPDATE: Now clients get update packages out-of-band (S3). This server-hosted
+                    # upgrade capability may be resurrected in the future if necessary.
+                    #psi_ops_deploy.deploy_build_to_hosts(self.__hosts.itervalues(), build_filename)
+
+                    # Publish to propagation mechanisms
+
+                    client_version = self.__client_versions[platform][-1].version if self.__client_versions[platform] else 0
+
+                    psi_ops_s3.update_s3_download(
+                        self.__aws_account,
+                        [(build_filename, client_version, client_build_filenames[platform]),
+                         (upgrade_filename, client_version, s3_upgrade_resource_name)],
+                        remote_server_list,
+                        campaign.s3_bucket_name)
+                    # Don't log this, too much noise
+                    #campaign.log('updated s3 bucket %s' % (campaign.s3_bucket_name,))
+
+                    if campaign.propagation_mechanism_type == 'twitter':
+                        message = psi_templates.get_tweet_message(campaign.s3_bucket_name)
+                        psi_ops_twitter.tweet(campaign.account, message)
+                        campaign.log('tweeted')
+                    elif campaign.propagation_mechanism_type == 'email-autoresponder':
+                        if not self.__deploy_email_config_required:
+                            self.__deploy_email_config_required = True
+                            # Don't log this, too much noise
+                            #campaign.log('email push scheduled')
+
+                # NOTE: before we added remote server lists, it used to be that
+                # multiple campaigns with different buckets but the same prop/sponsor IDs
+                # could share one build. The "deploy_builds_required_for_campaigns" dirty
+                # flag granularity is a hold-over from that. In the current code, this
+                # means some builds may be repeated unnecessarily in a failure case.
+
+                self.__deploy_builds_required_for_campaigns[platform].remove(target)
+                deployed_builds_for_platform = True
+
+            # NOTE: it is too expensive to save too frequently.
+            # Save only after finishing all builds for a platform.
+            if deployed_builds_for_platform:
+                self.save()
+
+        # Host data
+
+        if self.__deploy_data_required_for_all:
+            psi_ops_deploy.deploy_data_to_hosts(self.get_hosts(), self.__compartmentalize_data_for_host)
+            self.__deploy_data_required_for_all = False
+            self.save()
+
+        # Email and stats server configs
+
+        if self.__deploy_stats_config_required:
+            self.push_stats_config()
+            self.__deploy_stats_config_required = False
+            self.save()
+
+        if self.__deploy_email_config_required:
+            self.push_email_config()
+            self.__deploy_email_config_required = False
+            self.save()
+
+        # Remove hosts from providers that are marked for removal
+
+        self.remove_hosts_from_providers()
+
+        #
+        # Website
+        #
+        if len(self.__deploy_website_required_for_sponsors) > 0:
+            # Generate the static website from source
+            website_generator.generate(WEBSITE_GENERATION_DIR)
+
+            # Iterate through a copy so that we can remove as we go
+            for sponsor_id in self.__deploy_website_required_for_sponsors.copy():
+                sponsor = self.__sponsors[sponsor_id]
+                for campaign in sponsor.campaigns:
+                    if not campaign.s3_bucket_name:
+                        campaign.s3_bucket_name = psi_ops_s3.create_s3_website_bucket_name()
+                        campaign.log('created s3 bucket %s' % (campaign.s3_bucket_name,))
+                        self.save()  # don't leak buckets
+
+                    self.update_static_site_content(sponsor, campaign)
+
+                self.__deploy_website_required_for_sponsors.remove(sponsor_id)
+                self.save()
+
+    def update_static_site_content(self, sponsor, campaign, do_generate=False):
+        assert(self.is_locked)
+
+        if do_generate:
+            # Generate the static website from source
+            website_generator.generate(WEBSITE_GENERATION_DIR)
+
+        assert(self.__default_email_autoresponder_account)
+        get_new_version_email = self.__default_email_autoresponder_account.email_address
+        if type(campaign.account) == EmailPropagationAccount:
+            get_new_version_email = campaign.account.email_address
+
+        sponsor_website_banner = sponsor.website_banner
+        sponsor_website_banner_link = sponsor.website_banner_link
+        if sponsor.use_data_from_sponsor_id:
+            sponsor_website_banner = self.__sponsors[sponsor.use_data_from_sponsor_id].website_banner
+            sponsor_website_banner_link = self.__sponsors[sponsor.use_data_from_sponsor_id].website_banner_link
+
+        psi_ops_s3.update_website(
+                        self.__aws_account,
+                        campaign.s3_bucket_name,
+                        campaign.custom_download_site,
+                        WEBSITE_GENERATION_DIR,
+                        sponsor_website_banner,
+                        sponsor_website_banner_link,
+                        get_new_version_email)
+        campaign.log('updated website in S3 bucket %s' % (campaign.s3_bucket_name,))
+
+    def update_routes(self):
+        assert(self.is_locked)  # (host.log is called by deploy)
+        psi_routes.make_routes()
+        psi_ops_deploy.deploy_routes_to_hosts(self.__hosts.values())
+
+    def update_external_signed_routes(self):
+        psi_routes.make_signed_routes(
+                self.get_routes_signing_key_pair().pem_key_pair,
+                self.get_routes_signing_key_pair().password)
+        psi_ops_s3.upload_signed_routes(
+                self.__aws_account,
+                psi_routes.GEO_ROUTES_ROOT,
+                psi_routes.GEO_ROUTES_SIGNED_EXTENSION)
+
+    def push_stats_config(self):
+        assert(self.is_locked)
+        print 'push stats config...'
+
+        temp_file = tempfile.NamedTemporaryFile(delete=False)
+        try:
+            temp_file.write(self.__compartmentalize_data_for_stats_server())
+            temp_file.close()
+            psi_ops_cms.import_document(temp_file.name, True)
+            self.__stats_server_account.log('pushed')
+        finally:
+            try:
+                os.remove(temp_file.name)
+            except:
+                pass
+
+    def push_email_config(self):
+        # Generate the email server config file, which is a JSON format
+        # mapping every request email to a response body containing
+        # download links.
+        # Currently, we generate the entire config file for any change.
+
+        assert(self.is_locked)
+        print 'push email config...'
+
+        emails = []
+        for sponsor in self.__sponsors.itervalues():
+            for campaign in sponsor.campaigns:
+                if (campaign.propagation_mechanism_type == 'email-autoresponder' and
+                    campaign.s3_bucket_name != None):
+
+                    # Email without attachments
+                    emails.append(
+                        {
+                         'email_addr': campaign.account.email_address,
+                         'body':
+                            [
+                                ['plain', psi_templates.get_plaintext_email_content(
+                                                campaign.s3_bucket_name,
+                                                campaign.languages)],
+                                ['html', psi_templates.get_html_email_content(
+                                                campaign.s3_bucket_name,
+                                                campaign.languages)]
+                            ],
+                         'attachments': None,
+                         'send_method': 'SES'
+                        })
+
+                    # Email with attachments
+                    attachments = []
+                    if campaign.platforms == None or CLIENT_PLATFORM_WINDOWS in campaign.platforms:
+                        attachments.append([campaign.s3_bucket_name,
+                                            psi_ops_s3.DOWNLOAD_SITE_WINDOWS_BUILD_FILENAME,
+                                            psi_ops_s3.EMAIL_RESPONDER_WINDOWS_ATTACHMENT_FILENAME])
+                    if campaign.platforms == None or CLIENT_PLATFORM_ANDROID in campaign.platforms:
+                        attachments.append([campaign.s3_bucket_name,
+                                            psi_ops_s3.DOWNLOAD_SITE_ANDROID_BUILD_FILENAME,
+                                            psi_ops_s3.EMAIL_RESPONDER_ANDROID_ATTACHMENT_FILENAME])
+
+                    emails.append(
+                        {
+                         'email_addr': campaign.account.email_address,
+                         'body':
+                            [
+                                ['plain', psi_templates.get_plaintext_attachment_email_content(
+                                                campaign.s3_bucket_name,
+                                                psi_ops_s3.EMAIL_RESPONDER_WINDOWS_ATTACHMENT_FILENAME,
+                                                psi_ops_s3.EMAIL_RESPONDER_ANDROID_ATTACHMENT_FILENAME,
+                                                campaign.languages,
+                                                campaign.platforms)],
+                                ['html', psi_templates.get_html_attachment_email_content(
+                                                campaign.s3_bucket_name,
+                                                psi_ops_s3.EMAIL_RESPONDER_WINDOWS_ATTACHMENT_FILENAME,
+                                                psi_ops_s3.EMAIL_RESPONDER_ANDROID_ATTACHMENT_FILENAME,
+                                                campaign.languages,
+                                                campaign.platforms)]
+                            ],
+                         'attachments': attachments,
+                         'send_method': 'SMTP'
+                        })
+                    # Don't log this, too much noise
+                    #campaign.log('configuring email')
+
+        psi_ops_s3.put_string_to_key_in_bucket(self.__aws_account,
+                                               self.__automation_bucket,
+                                               EMAIL_RESPONDER_CONFIG_BUCKET_KEY,
+                                               json.dumps(emails, indent=2),
+                                               False)  # not public
+
+    def add_server_version(self):
+        assert(self.is_locked)
+        # Marks all hosts for re-deployment of server implementation
+        for host in self.__hosts.itervalues():
+            self.__deploy_implementation_required_for_hosts.add(host.id)
+            host.log('marked for implementation deployment')
+
+    def add_client_version(self, platform, description):
+        assert(self.is_locked)
+        assert(platform in [CLIENT_PLATFORM_WINDOWS, CLIENT_PLATFORM_ANDROID])
+        # Records the new version number to trigger upgrades
+        next_version = 1
+        if len(self.__client_versions[platform]) > 0:
+            next_version = int(self.__client_versions[platform][-1].version) + 1
+        client_version = ClientVersion(str(next_version), description)
+        self.__client_versions[platform].append(client_version)
+        # Mark deploy flag to rebuild and upload all clients
+        for sponsor in self.__sponsors.itervalues():
+            for campaign in sponsor.campaigns:
+                self.__deploy_builds_required_for_campaigns[platform].add(
+                        (campaign.propagation_channel_id, sponsor.id))
+                campaign.log('marked for build and publish (upgraded %s client)' % (platform,))
+        # Need to deploy data as well for auto-update
+        self.__deploy_data_required_for_all = True
+
+    def get_server_entry(self, server_id):
+        server = filter(lambda x: x.id == server_id, self.__servers.itervalues())[0]
+        return self.__get_encoded_server_entry(server)
+
+    def deploy_implementation_and_data_for_host_with_server(self, server_id):
+        server = filter(lambda x: x.id == server_id, self.__servers.itervalues())[0]
+        host = filter(lambda x: x.id == server.host_id, self.__hosts.itervalues())[0]
+        psi_ops_deploy.deploy_implementation(host, self.__discovery_strategy_value_hmac_key, plugins)
+        psi_ops_deploy.deploy_data(host, self.__compartmentalize_data_for_host(host.id))
+
+    def deploy_implementation_and_data_for_propagation_channel(self, propagation_channel_name):
+        propagation_channel = self.get_propagation_channel_by_name(propagation_channel_name)
+        servers = [server for server in self.__servers.itervalues() if server.propagation_channel_id == propagation_channel.id]
+        for server in servers:
+            self.deploy_implementation_and_data_for_host_with_server(server.id)
+
+    def set_aws_account(self, access_id, secret_key):
+        assert(self.is_locked)
+        psi_utils.update_recordtype(
+            self.__aws_account,
+            access_id=access_id, secret_key=secret_key)
+
+    def upsert_provider_rank(self, provider, rank):
+        '''
+        Inserts or updates a Provider-Rank entry. The "key" for an entry is provider.
+        rank: the higher the score, the more the provider will be preferred when
+            provideres are being randomly selected among.
+        '''
+        assert(self.is_locked)
+        if provider not in ProviderRank.provider_values:
+            raise ValueError('bad provider value: %s' % provider)
+
+        pr = ProviderRank()
+        found = False
+        for existing_pr in self.__provider_ranks:
+            if existing_pr.provider == provider:
+                pr = existing_pr
+                found = True
+                break
+
+        if not found:
+            self.__provider_ranks.append(pr)
+
+        psi_utils.update_recordtype(
+            pr,
+            provider=provider, rank=rank)
+
+    def set_linode_account(self, api_key, base_id, base_ip_address, base_ssh_port,
+                           base_root_password, base_stats_username, base_host_public_key,
+                           base_known_hosts_entry, base_rsa_private_key, base_rsa_public_key,
+                           base_tarball_path):
+        assert(self.is_locked)
+        psi_utils.update_recordtype(
+            self.__linode_account,
+            api_key=api_key, base_id=base_id, base_ip_address=base_ip_address,
+            base_ssh_port=base_ssh_port, base_root_password=base_root_password,
+            base_stats_username=base_stats_username, base_host_public_key=base_host_public_key,
+            base_known_hosts_entry=base_known_hosts_entry, base_rsa_private_key=base_rsa_private_key,
+            base_rsa_public_key=base_rsa_public_key, base_tarball_path=base_tarball_path)
+
+    def set_digitalocean_account(self, client_id, api_key, base_id, base_size_id, base_region_id, base_ssh_port,
+                                 base_stats_username, base_host_public_key,
+                                 base_rsa_private_key, ssh_key_template_id):
+        assert(self.is_locked)
+        psi_utils.update_recordtype(
+            self.__digitalocean_account,
+            client_id=client_id, api_key=api_key, base_id=base_id,
+            base_size_id=base_size_id, base_region_id=base_region_id, base_ssh_port=base_ssh_port,
+            base_stats_username=base_stats_username, base_host_public_key=base_host_public_key,
+            base_rsa_private_key=base_rsa_private_key, ssh_key_template_id=ssh_key_template_id)
+
+    def upsert_elastichosts_account(self, zone, uuid, api_key, base_drive_id,
+                                    cpu, mem, base_host_public_key, root_username,
+                                    base_root_password, base_ssh_port, stats_username, rank):
+        '''
+        Inserts or updates an ElasticHosts account information entry. The "key"
+        for an entry is zone+uuid.
+        rank: the higher the score, the more the account will be preferred when
+            the ElasticHosts accounts are being randomly selected among.
+        '''
+        assert(self.is_locked)
+        if zone not in ElasticHostsAccount.zone_values:
+            raise ValueError('bad zone value: %s' % zone)
+
+        acct = ElasticHostsAccount()
+        found = False
+        for existing_acct in self.__elastichosts_accounts:
+            if existing_acct.zone == zone and existing_acct.uuid == uuid:
+                acct = existing_acct
+                found = True
+                break
+
+        if not found:
+            self.__elastichosts_accounts.append(acct)
+
+        psi_utils.update_recordtype(
+            acct,
+            zone=zone, uuid=uuid,
+            api_key=acct.api_key if api_key is None else api_key,
+            base_drive_id=acct.base_drive_id if base_drive_id is None else base_drive_id,
+            cpu=acct.cpu if cpu is None else cpu,
+            mem=acct.mem if mem is None else mem,
+            base_host_public_key=acct.base_host_public_key if base_host_public_key is None else base_host_public_key,
+            root_username=acct.root_username if root_username is None else root_username,
+            base_root_password=acct.base_root_password if base_root_password is None else base_root_password,
+            base_ssh_port=acct.base_ssh_port if base_ssh_port is None else base_ssh_port,
+            stats_username=acct.stats_username if stats_username is None else stats_username,
+            rank=acct.rank if rank is None else rank)
+
+    def set_automation_bucket(self, bucket):
+        assert(self.is_locked)
+        self.__automation_bucket = bucket
+        self.__deploy_email_config_required = True
+        # TODO: Log the change? Where?
+
+    def set_stats_server_account(self, ip_address, ssh_port,
+                                 ssh_username, ssh_password, ssh_host_key):
+        assert(self.is_locked)
+        psi_utils.update_recordtype(
+            self.__stats_server_account,
+            ip_address=ip_address, ssh_port=ssh_port, ssh_username=ssh_username,
+            ssh_password=ssh_password, ssh_host_key=ssh_host_key)
+
+    def add_speed_test_url(self, server_address, server_port, request_path):
+        assert(self.is_locked)
+        if (server_address, server_port, request_path) not in [
+                (s.server_address, s.server_port, s.request_path) for s in self.__speed_test_urls]:
+            self.__speed_test_urls.append(SpeedTestURL(server_address, server_port, request_path))
+            self.__deploy_data_required_for_all = True
+
+    def __get_encoded_server_entry(self, server):
+        # Double-check that we're not giving our blank server credentials
+        # ...this has happened in the past when following manual build steps
+        assert(len(server.ip_address) > 1)
+        assert(len(server.web_server_port) > 1)
+        assert(len(server.web_server_secret) > 1)
+        assert(len(server.web_server_certificate) > 1)
+
+        # Extended (i.e., new) entry fields are in a JSON string
+        extended_config = {}
+
+        # NOTE: also putting original values in extended config for easier parsing for new clients
+        extended_config['ipAddress'] = server.ip_address
+        extended_config['webServerPort'] = server.web_server_port
+        extended_config['webServerSecret'] = server.web_server_secret
+        extended_config['webServerCertificate'] = server.web_server_certificate
+
+        extended_config['sshPort'] = int(server.ssh_port) if server.ssh_port else 0
+        extended_config['sshUsername'] = server.ssh_username if server.ssh_username else ''
+        extended_config['sshPassword'] = server.ssh_password if server.ssh_password else ''
+
+        extended_config['sshHostKey'] = ''
+        if server.ssh_host_key:
+            ssh_host_key_type, extended_config['sshHostKey'] = server.ssh_host_key.split(' ')
+            assert(ssh_host_key_type == 'ssh-rsa')
+
+        extended_config['sshObfuscatedPort'] = int(server.ssh_obfuscated_port) if server.ssh_obfuscated_port else 0
+        # Use the latest alternate port unless tunneling through meek
+        if server.alternate_ssh_obfuscated_ports and not (server.capabilities['FRONTED-MEEK'] or server.capabilities['UNFRONTED-MEEK']):
+            extended_config['sshObfuscatedPort'] = int(server.alternate_ssh_obfuscated_ports[-1])
+        extended_config['sshObfuscatedKey'] = server.ssh_obfuscated_key if server.ssh_obfuscated_key else ''
+
+        host = self.__hosts[server.host_id]
+        extended_config['region'] = host.region
+
+        server_capabilities = copy_server_capabilities(server.capabilities) if server.capabilities else None
+        if server_capabilities and server_capabilities['UNFRONTED-MEEK'] and int(host.meek_server_port) == 443:
+            server_capabilities['UNFRONTED-MEEK'] = False
+            server_capabilities['UNFRONTED-MEEK-HTTPS'] = True
+
+        extended_config['meekServerPort'] = int(host.meek_server_port) if host.meek_server_port else 0
+        extended_config['meekObfuscatedKey'] = host.meek_server_obfuscated_key if host.meek_server_obfuscated_key else ''
+        extended_config['meekFrontingDomain'] = host.meek_server_fronting_domain if host.meek_server_fronting_domain else ''
+        extended_config['meekFrontingHost'] = host.meek_server_fronting_host if host.meek_server_fronting_host else ''
+        extended_config['meekCookieEncryptionPublicKey'] = host.meek_cookie_encryption_public_key if host.meek_cookie_encryption_public_key else ''
+
+        if host.meek_server_fronting_domain:
+            # Copy the set to avoid shuffling the original
+            alternate_meek_fronting_addresses = list(self.__alternate_meek_fronting_addresses[host.meek_server_fronting_domain])
+            if len(alternate_meek_fronting_addresses) > 0:
+                random.shuffle(alternate_meek_fronting_addresses)
+                extended_config['meekFrontingAddresses'] = alternate_meek_fronting_addresses[:3]
+
+            extended_config['meekFrontingAddressesRegex'] = self.__alternate_meek_fronting_addresses_regex[host.meek_server_fronting_domain]
+            extended_config['meekFrontingDisableSNI'] = self.__meek_fronting_disable_SNI[host.meek_server_fronting_domain]
+
+        if host.alternate_meek_server_fronting_hosts:
+            # Copy the set to avoid shuffling the original
+            alternate_meek_server_fronting_hosts = list(host.alternate_meek_server_fronting_hosts)
+            random.shuffle(alternate_meek_server_fronting_hosts)
+            extended_config['meekFrontingHosts'] = alternate_meek_server_fronting_hosts[:3]
+            if server_capabilities['FRONTED-MEEK']:
+                server_capabilities['FRONTED-MEEK-HTTP'] = True
+
+        extended_config['capabilities'] = [capability for capability, enabled in server_capabilities.iteritems() if enabled] if server_capabilities else []
+
+        return binascii.hexlify('%s %s %s %s %s' % (
+                                    server.ip_address,
+                                    server.web_server_port,
+                                    server.web_server_secret,
+                                    server.web_server_certificate,
+                                    json.dumps(extended_config)))
+
+    def __get_encoded_server_list(self, propagation_channel_id,
+                                  client_ip_address_strategy_value=None, event_logger=None, discovery_date=None, test=False, include_propagation_servers=True):
+        if not client_ip_address_strategy_value:
+            # embedded (propagation) server list
+            # output all servers for propagation channel ID with no discovery date
+            # NEW: include a random selection of permanent servers for greater load balancing
+            permanent_server_ids = [server.id for server in self.__servers.itervalues()
+                                    if server.propagation_channel_id != propagation_channel_id
+                                    and server.is_permanent]
+            random.shuffle(permanent_server_ids)
+
+            servers = [server for server in self.__servers.itervalues()
+                       if (server.propagation_channel_id == propagation_channel_id and
+                           (server.is_permanent or (server.is_embedded and include_propagation_servers)))
+                       or (not test and (server.id in permanent_server_ids[0:50]))]
+        else:
+            # discovery case
+            if not discovery_date:
+                discovery_date = datetime.datetime.now()
+
+
+            # All discovery servers that are discoverable on this day are eligable for discovery.
+            # Note: use used to compartmentalize this list by propagation channel, but now we
+            # do not, making more discovery servers more broadly available and feeding into
+            # the following discovery strategies.
+
+            candidate_servers = [server for server in self.__servers.itervalues()
+                                 if server.discovery_date_range is not None and
+                                 server.discovery_date_range[0] <= discovery_date < server.discovery_date_range[1]]
+
+            servers = psi_ops_discovery.select_servers(candidate_servers, client_ip_address_strategy_value)
+
+        # optional logger (used by server to log each server IP address disclosed)
+        if event_logger:
+            for server in servers:
+                event_logger(server.ip_address)
+        return ([self.__get_encoded_server_entry(server) for server in servers],
+                [server.egress_ip_address for server in servers])
+
+    def __get_sponsor_home_pages(self, sponsor_id, region, client_platform):
+        # Web server support function: fails gracefully
+        if sponsor_id not in self.__sponsors:
+            return []
+        sponsor = self.__sponsors[sponsor_id]
+        sponsor_home_pages = []
+        home_pages = sponsor.home_pages
+        if client_platform == CLIENT_PLATFORM_ANDROID:
+            if sponsor.mobile_home_pages:
+                home_pages = sponsor.mobile_home_pages
+        # case: lookup succeeded and corresponding region home page found
+        if region in home_pages:
+            sponsor_home_pages = [home_page.url for home_page in home_pages[region]]
+        # case: lookup failed or no corresponding region home page found --> use default
+        if not sponsor_home_pages and 'None' in home_pages:
+            sponsor_home_pages = [home_page.url for home_page in home_pages['None']]
+        # client_region query parameter substitution
+        sponsor_home_pages = [sponsor_home_page.replace('client_region=XX', 'client_region=' + region)
+                                for sponsor_home_page in sponsor_home_pages]
+        return sponsor_home_pages
+
+    def _get_sponsor_page_view_regexes(self, sponsor_id):
+        # Web server support function: fails gracefully
+        if sponsor_id not in self.__sponsors:
+            return []
+        sponsor = self.__sponsors[sponsor_id]
+        return sponsor.page_view_regexes
+
+    def _get_sponsor_https_request_regexes(self, sponsor_id):
+        # Web server support function: fails gracefully
+        if sponsor_id not in self.__sponsors:
+            return []
+        sponsor = self.__sponsors[sponsor_id]
+        return sponsor.https_request_regexes
+
+    def __check_upgrade(self, platform, client_version):
+        # check last version number against client version number
+        # assumes versions list is in ascending version order
+        if not self.__client_versions[platform]:
+            return None
+        last_version = self.__client_versions[platform][-1].version
+        if int(last_version) > int(client_version):
+            return last_version
+        return None
+
+    def handshake(self, server_ip_address, client_ip_address_strategy_value,
+                  client_region, propagation_channel_id, sponsor_id,
+                  client_platform_string, client_version, event_logger=None):
+        # Legacy handshake output is a series of Name:Value lines returned to
+        # the client. That format will continue to be supported (old client
+        # versions expect it), but the new format of a JSON-ified object will
+        # also be output.
+
+        config = {}
+
+        # Match a client platform to client_platform_string
+        platform = CLIENT_PLATFORM_WINDOWS
+        if CLIENT_PLATFORM_ANDROID.lower() in client_platform_string.lower():
+            platform = CLIENT_PLATFORM_ANDROID
+
+        # Randomly choose one landing page from a set of landing pages
+        # to give the client to open when connection established
+        homepages = self.__get_sponsor_home_pages(sponsor_id, client_region, platform)
+        config['homepages'] = [random.choice(homepages)] if homepages else []
+
+        # Tell client if an upgrade is available
+        config['upgrade_client_version'] = self.__check_upgrade(platform, client_version)
+
+        # Discovery
+        # NOTE: Clients are expecting at least an empty list
+        config['encoded_server_list'] = []
+        if client_ip_address_strategy_value:
+            config['encoded_server_list'], _ = \
+                        self.__get_encoded_server_list(
+                                                    propagation_channel_id,
+                                                    client_ip_address_strategy_value,
+                                                    event_logger=event_logger)
+
+        # VPN relay protocol info
+        # Note: The VPN PSK will be added in higher up the call stack
+
+        # SSH relay protocol info
+        #
+        # SSH Session ID is a randomly generated unique ID used for
+        # client-side session duration reporting
+        #
+        server = next(server for server in self.__servers.itervalues()
+                      if server.internal_ip_address == server_ip_address)
+
+        config['ssh_username'] = server.ssh_username
+        config['ssh_password'] = server.ssh_password
+        ssh_host_key_type, config['ssh_host_key'] = server.ssh_host_key.split(' ')
+        assert(ssh_host_key_type == 'ssh-rsa')
+        config['ssh_session_id'] = binascii.hexlify(os.urandom(8))
+        if server.ssh_port:
+            config['ssh_port'] = int(server.ssh_port)
+        if server.ssh_obfuscated_port:
+            config['ssh_obfuscated_port'] = int(server.ssh_obfuscated_port)
+            config['ssh_obfuscated_key'] = server.ssh_obfuscated_key
+        if server.alternate_ssh_obfuscated_ports and not (server.capabilities['FRONTED-MEEK'] or server.capabilities['UNFRONTED-MEEK']):
+            config['ssh_obfuscated_port'] = int(server.alternate_ssh_obfuscated_ports[-1])
+            config['ssh_obfuscated_key'] = server.ssh_obfuscated_key
+
+        # Give client a set of regexes indicating which pages should have individual stats
+        config['page_view_regexes'] = []
+        for sponsor_regex in self._get_sponsor_page_view_regexes(sponsor_id):
+            config['page_view_regexes'].append({
+                                                'regex': sponsor_regex.regex,
+                                                'replace': sponsor_regex.replace
+                                                })
+
+        config['https_request_regexes'] = []
+        for sponsor_regex in self._get_sponsor_https_request_regexes(sponsor_id):
+            config['https_request_regexes'].append({
+                                                'regex': sponsor_regex.regex,
+                                                'replace': sponsor_regex.replace
+                                                })
+
+        # If there are speed test URLs, select one at random and return it
+        if self.__speed_test_urls:
+            speed_test_url = random.choice(self.__speed_test_urls)
+            config['speed_test_url'] = {
+                'server_address': speed_test_url.server_address,
+                # For backwards-compatibility reasons, this can't be cast to int
+                'server_port': speed_test_url.server_port,
+                'request_path': speed_test_url.request_path
+            }
+
+        return config
+
+    def get_host_by_provider_id(self, provider_id):
+        for host in self.__hosts.itervalues():
+            if host.provider_id and host.provider_id == provider_id:
+                return host
+
+    def get_host_for_server(self, server):
+        return self.__hosts[server.host_id]
+
+    def get_hosts(self):
+        return list(self.__hosts.itervalues())
+
+    def get_servers(self):
+        return list(self.__servers.itervalues())
+
+    def get_propagation_channels(self):
+        return list(self.__propagation_channels.itervalues())
+
+    def get_sponsors(self):
+        return list(self.__sponsors.itervalues())
+
+    def __compartmentalize_data_for_host(self, host_id, discovery_date=datetime.datetime.now()):
+        # Create a compartmentalized database with only the information needed by a particular host
+        # - all propagation channels because any client may connect to servers on this host
+        # - host data
+        #   only region info is required for discovery
+        # - servers data
+        #   omit discovery servers not on this host whose discovery time period has elapsed
+        #   also, omit propagation servers not on this host
+        #   (not on this host --> because servers on this host still need to run, even if not discoverable)
+        # - send home pages for all sponsors, but omit names, banners, campaigns
+        # - send versions info for upgrades
+
+        copy = PsiphonNetwork(initialize_plugins=False)
+
+        for propagation_channel in self.__propagation_channels.itervalues():
+            copy.__propagation_channels[propagation_channel.id] = PropagationChannel(
+                                                                    propagation_channel.id,
+                                                                    '',  # Omit name
+                                                                    '',  # Omit mechanism type
+                                                                    '',  # Omit propagator_managed_upgrades
+                                                                    '',  # Omit new server counts
+                                                                    '',  # Omit new server counts
+                                                                    '',  # Omit server ages
+                                                                    '')  # Omit server ages
+
+        for host in self.__hosts.itervalues():
+            copy.__hosts[host.id] = Host(
+                                        host.id,
+                                        '',  # Omit: provider isn't needed
+                                        '',  # Omit: provider_id isn't needed
+                                        '',  # Omit: ip_address isn't needed
+                                        '',  # Omit: ssh_port isn't needed
+                                        '',  # Omit: root ssh_username isn't needed
+                                        '',  # Omit: root ssh_password isn't needed
+                                        '',  # Omit: ssh_host_key isn't needed
+                                        '',  # Omit: stats_ssh_username isn't needed
+                                        '',  # Omit: stats_ssh_password isn't needed
+                                        '',  # Omit: datacenter_name isn't needed
+                                        host.region,
+                                        host.meek_server_port,
+                                        host.meek_server_obfuscated_key,
+                                        host.meek_server_fronting_domain,
+                                        host.meek_server_fronting_host,
+                                        [],  # Omit: alternate_meek_server_fronting_hosts isn't needed
+                                        host.meek_cookie_encryption_public_key,
+                                        '')  # Omit: meek_cookie_encryption_private_key isn't needed
+
+        for server in self.__servers.itervalues():
+            if ((server.discovery_date_range and server.host_id != host_id and server.discovery_date_range[1] <= discovery_date) or
+                (not server.discovery_date_range and server.host_id != host_id)):
+                continue
+
+            copy.__servers[server.id] = Server(
+                                                server.id,
+                                                server.host_id,
+                                                server.ip_address,
+                                                server.egress_ip_address,
+                                                server.internal_ip_address,
+                                                server.propagation_channel_id,
+                                                server.is_embedded,
+                                                server.is_permanent,
+                                                server.discovery_date_range,
+                                                server.capabilities,
+                                                server.web_server_port,
+                                                server.web_server_secret,
+                                                server.web_server_certificate,
+                                                server.web_server_private_key,
+                                                server.ssh_port,
+                                                server.ssh_username,
+                                                server.ssh_password,
+                                                server.ssh_host_key,
+                                                server.ssh_obfuscated_port,
+                                                server.ssh_obfuscated_key,
+                                                server.alternate_ssh_obfuscated_ports)
+
+        for sponsor in self.__sponsors.itervalues():
+            sponsor_data = sponsor
+            if sponsor.use_data_from_sponsor_id:
+                sponsor_data = self.__sponsors[sponsor.use_data_from_sponsor_id]
+            copy_sponsor = Sponsor(
+                                sponsor.id,
+                                '',  # Omit name
+                                '',  # Omit banner
+                                None,  # Omit website_banner
+                                None,  # Omit website_banner_link
+                                {},
+                                {},
+                                [],  # Omit campaigns
+                                [],
+                                [])
+            for region, home_pages in sponsor_data.home_pages.iteritems():
+                copy_sponsor.home_pages[region] = []
+                for home_page in home_pages:
+                    copy_sponsor.home_pages[region].append(SponsorHomePage(
+                                                             home_page.region,
+                                                             home_page.url))
+            for region, mobile_home_pages in sponsor_data.mobile_home_pages.iteritems():
+                copy_sponsor.mobile_home_pages[region] = []
+                for mobile_home_page in mobile_home_pages:
+                    copy_sponsor.mobile_home_pages[region].append(SponsorHomePage(
+                                                             mobile_home_page.region,
+                                                             mobile_home_page.url))
+            for page_view_regex in sponsor_data.page_view_regexes:
+                copy_sponsor.page_view_regexes.append(SponsorRegex(
+                                                             page_view_regex.regex,
+                                                             page_view_regex.replace))
+            for https_request_regex in sponsor_data.https_request_regexes:
+                copy_sponsor.https_request_regexes.append(SponsorRegex(
+                                                             https_request_regex.regex,
+                                                             https_request_regex.replace))
+            copy.__sponsors[copy_sponsor.id] = copy_sponsor
+
+        for platform in self.__client_versions.iterkeys():
+            for client_version in self.__client_versions[platform]:
+                copy.__client_versions[platform].append(ClientVersion(
+                                                client_version.version,
+                                                ''))  # Omit description
+
+        for speed_test_url in self.__speed_test_urls:
+            copy.__speed_test_urls.append(
+                SpeedTestURL(
+                    speed_test_url.server_address,
+                    speed_test_url.server_port,
+                    speed_test_url.request_path))
+
+        return jsonpickle.encode(copy)
+
+    def __compartmentalize_data_for_stats_server(self):
+        # The stats server needs to be able to connect to all hosts and needs
+        # the information to replace server IPs with server IDs, sponsor IDs
+        # with names and propagation IDs with names
+
+        copy = PsiphonNetwork(initialize_plugins=False)
+
+        for host in self.__hosts.itervalues():
+            copy.__hosts[host.id] = Host(
+                                            host.id,
+                                            host.provider,
+                                            '',  # Omit: provider id isn't needed
+                                            host.ip_address,
+                                            host.ssh_port,
+                                            '',  # Omit: root ssh username
+                                            '',  # Omit: root ssh password
+                                            host.ssh_host_key,
+                                            host.stats_ssh_username,
+                                            host.stats_ssh_password,
+                                            host.datacenter_name,
+                                            host.region,
+                                            host.meek_server_port,
+                                            host.meek_server_obfuscated_key,
+                                            host.meek_server_fronting_domain,
+                                            host.meek_server_fronting_host,
+                                            [],  # Omit: alternate_meek_server_fronting_hosts
+                                            '',  # Omit: meek_cookie_encryption_public_key
+                                            '')  # Omit: meek_cookie_encryption_private_key
+
+        for server in self.__servers.itervalues():
+            copy.__servers[server.id] = Server(
+                                            server.id,
+                                            server.host_id,
+                                            server.ip_address,
+                                            None,
+                                            server.internal_ip_address,
+                                            None,
+                                            server.is_embedded,
+                                            server.is_permanent,
+                                            server.discovery_date_range)
+                                            # Omit: propagation, web server, ssh info
+
+        for deleted_server in self.__deleted_servers.itervalues():
+            copy.__deleted_servers[deleted_server.id] = Server(
+                                            deleted_server.id,
+                                            deleted_server.host_id,
+                                            deleted_server.ip_address,
+                                            None,
+                                            deleted_server.internal_ip_address,
+                                            None,
+                                            deleted_server.is_embedded,
+                                            deleted_server.is_permanent,
+                                            deleted_server.discovery_date_range)
+                                            # Omit: propagation, web server, ssh info
+
+        for propagation_channel in self.__propagation_channels.itervalues():
+            copy.__propagation_channels[propagation_channel.id] = PropagationChannel(
+                                        propagation_channel.id,
+                                        propagation_channel.name,
+                                        [],  # Omit mechanism info
+                                        '',  # Omit propagator_managed_upgrades
+                                        '',  # Omit new server counts
+                                        '',  # Omit new server counts
+                                        '',  # Omit server ages
+                                        '')  # Omit server ages
+
+        for sponsor in self.__sponsors.itervalues():
+            copy.__sponsors[sponsor.id] = Sponsor(
+                                        sponsor.id,
+                                        sponsor.name,
+                                        '',     # omit banner
+                                        None,   # omit website_banner
+                                        None,   # omit website_banner_link
+                                        {},     # omit home_pages
+                                        {},     # omit mobile_home_pages
+                                        sponsor.campaigns,
+                                        [],     # omit page_view_regexes
+                                        [])     # omit https_request_regexes
+
+        return jsonpickle.encode(copy)
+
+    def run_command_on_host(self, host, command):
+        if type(host) == str:
+            host = self.__hosts[host]
+        ssh = psi_ssh.SSH(
+                host.ip_address, host.ssh_port,
+                host.ssh_username, host.ssh_password,
+                host.ssh_host_key)
+
+        return ssh.exec_command(command)
+
+    def run_command_on_hosts(self, command):
+
+        @psi_ops_deploy.retry_decorator_returning_exception
+        def do_run_command_on_host(host):
+            self.run_command_on_host(host, command)
+
+        psi_ops_deploy.run_in_parallel(20, do_run_command_on_host, self.__hosts.itervalues())
+
+    def copy_file_from_host(self, host, remote_source_filename, local_destination_filename):
+        ssh = psi_ssh.SSH(
+                host.ip_address, host.ssh_port,
+                host.ssh_username, host.ssh_password,
+                host.ssh_host_key)
+
+        ssh.get_file(remote_source_filename, local_destination_filename)
+
+    def copy_file_to_host(self, host, source_filename, dest_filename):
+        ssh = psi_ssh.SSH(
+                host.ip_address, host.ssh_port,
+                host.ssh_username, host.ssh_password,
+                host.ssh_host_key)
+
+        ssh.put_file(source_filename, dest_filename)
+
+    def copy_file_to_hosts(self, source_filename, dest_filename):
+
+        @psi_ops_deploy.retry_decorator_returning_exception
+        def do_copy_file_to_host(host):
+            self.copy_file_to_host(host, source_filename, dest_filename)
+
+        psi_ops_deploy.run_in_parallel(50, do_copy_file_to_host, self.__hosts.itervalues())
+
+    def __test_server(self, server, test_cases, version, test_propagation_channel_id, executable_path):
+
+        return psi_ops_test_windows.test_server(
+                                server.ip_address,
+                                server.capabilities,
+                                server.web_server_port,
+                                server.web_server_secret,
+                                [self.__get_encoded_server_entry(server)],
+                                self.__split_tunnel_url_format(),
+                                self.__split_tunnel_signature_public_key(),
+                                self.__split_tunnel_dns_server(),
+                                version,
+                                [server.egress_ip_address],
+                                test_propagation_channel_id,
+                                test_cases,
+                                executable_path)
+
+    def __test_servers(self, servers, test_cases, build_with_embedded_servers=False):
+        results = {}
+        passes = 0
+        failures = 0
+        servers_with_errors = set()
+
+        test_propagation_channel = None
+        try:
+            test_propagation_channel = self.get_propagation_channel_by_name('Testing')
+        except:
+            pass
+        test_propagation_channel_id = test_propagation_channel.id if test_propagation_channel else '0'
+
+        version = self.__client_versions[CLIENT_PLATFORM_WINDOWS][-1].version if self.__client_versions[CLIENT_PLATFORM_WINDOWS] else 0  # This uses the Windows client
+
+        executable_path = None
+        # We will need a build if no test_cases are specified (run all tests) or if at least one of the following are requested
+        if ((not build_with_embedded_servers) and
+            (not test_cases or set(test_cases).intersection(set(['VPN', 'OSSH', 'SSH'])))):
+            executable_path = psi_ops_build_windows.build_client(
+                                    test_propagation_channel_id,
+                                    '0',        # sponsor_id
+                                    None,       # banner
+                                    [],
+                                    '',         # remote_server_list_signature_public_key
+                                    ('','','','',''), # remote_server_list_url
+                                    '',         # feedback_encryption_public_key
+                                    '',         # feedback_upload_server
+                                    '',         # feedback_upload_path
+                                    '',         # feedback_upload_server_headers
+                                    '',         # info_link_url
+                                    '',         # upgrade_signature_public_key
+                                    ('','','','',''), # upgrade_url
+                                    '',         # get_new_version_url
+                                    '',         # get_new_version_email
+                                    '',         # faq_url
+                                    '',         # privacy_policy_url
+                                    self.__split_tunnel_url_format(),
+                                    self.__split_tunnel_signature_public_key(),
+                                    self.__split_tunnel_dns_server(),
+                                    version,
+                                    False,
+                                    False)
+
+        for server in servers:
+            result = self.__test_server(server, test_cases, version, test_propagation_channel_id, executable_path)
+            results[server.id] = result
+            for test_result in result.itervalues():
+                if 'FAIL' in test_result:
+                    servers_with_errors.add(server.id)
+                    break
+        # One final pass to re-test servers that failed
+        for server_id in servers_with_errors:
+            server = self.__servers[server_id]
+            result = self.__test_server(server, test_cases, version, test_propagation_channel_id, executable_path)
+            results[server.id] = result
+        # Process results
+        servers_with_errors.clear()
+        for server_id, result in results.iteritems():
+            for test_result in result.itervalues():
+                if 'FAIL' in test_result:
+                    failures += 1
+                    servers_with_errors.add(server_id)
+                else:
+                    passes += 1
+            if server_id in servers_with_errors:
+                pprint.pprint((server_id, result), stream=sys.stderr)
+            else:
+                pprint.pprint((server_id, result))
+        sys.stderr.write('servers tested:      %d\n' % (len(servers),))
+        sys.stderr.write('servers with errors: %d\n' % (len(servers_with_errors),))
+        sys.stderr.write('tests passed:        %d\n' % (passes,))
+        sys.stderr.write('tests failed:        %d\n' % (failures,))
+        sys.stderr.write('SUCCESS\n' if failures == 0 else 'FAIL\n')
+        assert(failures == 0)
+
+    def test_server(self, server_id, test_cases=None, build_with_embedded_servers=False):
+        if not server_id in self.__servers:
+            print 'Server "%s" not found' % (server_id,)
+        elif self.__servers[server_id].propagation_channel_id == None:
+            print 'Server "%s" does not have a propagation channel id' % (server_id,)
+        else:
+            servers = [self.__servers[server_id]]
+            self.__test_servers(servers, test_cases, build_with_embedded_servers)
+
+    def test_host(self, host_id, test_cases=None):
+        if not host_id in self.__hosts:
+            print 'Host "%s" not found' % (host_id,)
+        else:
+            servers = [server for server in self.__servers.itervalues() if server.host_id == host_id and server.propagation_channel_id != None]
+            self.__test_servers(servers, test_cases)
+
+    def test_propagation_channel(self, propagation_channel_name, test_cases=None):
+        propagation_channel = self.get_propagation_channel_by_name(propagation_channel_name)
+        servers = [server for server in self.__servers.itervalues() if server.propagation_channel_id == propagation_channel.id]
+        self.__test_servers(servers, test_cases)
+
+    def test_sponsor(self, sponsor_name, test_cases=None):
+        sponsor = self.get_sponsor_by_name(sponsor_name)
+        propagation_channel_ids = set()
+        for campaign in sponsor.campaigns:
+            propagation_channel_ids.add(campaign.propagation_channel_id)
+        servers = [server for server in self.__servers.itervalues()
+                   if server.propagation_channel_id in propagation_channel_ids]
+        self.__test_servers(servers, test_cases)
+
+    def test_servers(self, test_cases=None):
+        servers = [server for server in self.__servers.itervalues() if server.propagation_channel_id != None]
+        self.__test_servers(servers, test_cases)
+
+    def server_distribution(self):
+        users_on_host = {}
+        total_users = 0
+        for host in self.get_hosts():
+            user_count = self.__count_users_on_host(host.id)
+            total_users += user_count
+            users_on_host[host.id] = user_count
+        sorted_users_on_host = sorted(users_on_host.iteritems(), key=operator.itemgetter(1))
+        print 'Total users: %d\n' % (total_users,)
+        for host_user_count in sorted_users_on_host:
+            print host_user_count[1]
+
+    def save(self):
+        assert(self.is_locked)
+        print 'saving...'
+        super(PsiphonNetwork, self).save()
+
+
+def unit_test():
+    psinet = PsiphonNetwork()
+    psinet.add_propagation_channel('email-channel', ['email-autoresponder'])
+    psinet.add_sponsor('sponsor1')
+    psinet.set_sponsor_home_page('sponsor1', 'CA', 'http://psiphon.ca')
+    psinet.add_sponsor_email_campaign('sponsor1', 'email-channel', 'get@psiphon.ca')
+    psinet.set_sponsor_page_view_regex('sponsor1', r'^http://psiphon\.ca', r'$&')
+    psinet.set_sponsor_page_view_regex('sponsor1', r'^http://psiphon\.ca/', r'$&')
+    psinet.remove_sponsor_page_view_regex('sponsor1', r'^http://psiphon\.ca/')
+    psinet.set_sponsor_https_request_regex('sponsor1', r'^http://psiphon\.ca', r'$&')
+    psinet.set_sponsor_https_request_regex('sponsor1', r'^http://psiphon\.ca/', r'$&')
+    psinet.remove_sponsor_https_request_regex('sponsor1', r'^http://psiphon\.ca/')
+    psinet.show_status(verbose=True)
+
+
+def create():
+    # Create a new network object and persist it
+    psinet = PsiphonNetwork()
+    psinet.is_locked = True
+    psinet.save()
+    psinet.release()
+
+
+def interact(lock):
+    # Load an existing network object, interact with it, then save changes
+    print 'loading...'
+    psinet = PsiphonNetwork.load(lock)
+    psinet.show_status()
+    import code
+    try:
+        code.interact(
+                'Psiphon 3 Console\n' +
+                '-----------------\n' +
+                ('%s mode\n' % ('EDIT' if lock else 'READ-ONLY',)) +
+                'Interact with the \'psinet\' object...\n',
+                local=locals())
+    except SystemExit as e:
+        if lock:
+            psinet.release()
+        raise
+
+
+def edit():
+    interact(lock=True)
+
+
+def view():
+    interact(lock=False)
+
+
+def test(tests):
+    psinet = PsiphonNetwork.load(lock=False)
+    psinet.show_status()
+    psinet.test_servers(tests)
+
+
+def update_external_signed_routes():
+    psinet = PsiphonNetwork.load(lock=False)
+    psinet.update_external_signed_routes()
+
+
+def prune_all_propagation_channels():
+    psinet = PsiphonNetwork.load(lock=True)
+    psinet.show_status()
+    try:
+        for propagation_channel in psinet._PsiphonNetwork__propagation_channels.itervalues():
+            number_removed, number_disabled = psinet.prune_propagation_channel_servers(propagation_channel.name)
+            sys.stderr.write('Pruned %d servers from %s\n' % (number_removed, propagation_channel.name))
+            sys.stderr.write('Disabled %d servers from %s\n' % (number_disabled, propagation_channel.name))
+    finally:
+        psinet.show_status()
+        psinet.release()
+
+
+def replace_propagation_channel_servers(propagation_channel_name):
+    psinet = PsiphonNetwork.load(lock=True)
+    psinet.show_status()
+    try:
+        psinet.replace_propagation_channel_servers(propagation_channel_name)
+    finally:
+        psinet.show_status()
+        psinet.release()
+
+
+if __name__ == "__main__":
+    parser = optparse.OptionParser('usage: %prog [options]')
+    parser.add_option("-r", "--read-only", dest="readonly", action="store_true",
+                      help="don't lock the network object")
+    parser.add_option("-t", "--test", dest="test", action="append",
+                      choices=('handshake', 'VPN', 'OSSH', 'SSH'),
+                      help="specify once for each of: handshake, VPN, OSSH, SSH")
+    parser.add_option("-u", "--update-routes", dest="updateroutes", action="store_true",
+                      help="update external signed routes files")
+    parser.add_option("-p", "--prune", dest="prune", action="store_true",
+                      help="prune all propagation channels")
+    parser.add_option("-n", "--new-servers", dest="channel", action="store", type="string",
+                      help="create new servers for this propagation channel")
+    (options, _) = parser.parse_args()
+    if options.channel:
+        replace_propagation_channel_servers(options.channel)
+    elif options.prune:
+        prune_all_propagation_channels()
+    elif options.updateroutes:
+        update_external_signed_routes()
+    elif options.test:
+        test(options.test)
+    elif options.readonly:
+        view()
+    else:
+        edit()